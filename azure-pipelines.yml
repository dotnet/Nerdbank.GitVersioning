--- conflicted
+++ resolved
@@ -23,188 +23,6 @@
 stages:
 - stage: Build
   variables:
-<<<<<<< HEAD
-  - group: dotnetfoundation code signing
-  steps:
-  - checkout: self
-    clean: true
-    submodules: false
-  - script: |
-      git config --global user.name ci
-      git config --global user.email me@ci.com
-    displayName: Configure git commit author for testing
-
-  - task: UseDotNet@2
-    displayName: Install .NET Core SDK 3.1.100
-    inputs:
-      packageType: sdk
-      version: 3.1.100
-  - script: dotnet --info
-    displayName: Show dotnet SDK info
-
-  - script: |
-      dotnet tool install --tool-path . nbgv
-      .\nbgv cloud -a
-    displayName: Set build number
-
-  - task: DotNetCoreCLI@2
-    displayName: Restore NuGet packages
-    inputs:
-      command: restore
-      verbosityRestore: normal # detailed, normal, minimal
-      projects: src/**/*.sln
-      feedsToUse: config
-      nugetConfigPath: src/nuget.config
-      workingDirectory: src
-
-  - task: geeklearningio.gl-vsts-tasks-yarn.yarn-installer-task.YarnInstaller@2
-    displayName: 'Use Yarn 1.x'
-  - task: geeklearningio.gl-vsts-tasks-yarn.yarn-task.Yarn@2
-    displayName: 'Yarn install'
-    inputs:
-      ProjectDirectory: 'src/nerdbank-gitversioning.npm'
-
-  - script: dotnet build -c $(BuildConfiguration) --no-restore /t:build,pack /bl:"$(Build.ArtifactStagingDirectory)/build_logs/msbuild.binlog"
-    displayName: Build NuGet package and tests
-    workingDirectory: src
-
-  - script: dotnet publish -c $(BuildConfiguration) -o ..\nerdbank-gitversioning.npm\out\nbgv.cli\tools\netcoreapp2.1\any /bl:"$(Build.ArtifactStagingDirectory)/build_logs/nbgv_publish.binlog"
-    displayName: Publish nbgv tool
-    workingDirectory: src\nbgv
-
-  - task: gulp@0
-    displayName: Build nerdbank-gitversioning NPM package
-    inputs:
-      gulpfile: src\nerdbank-gitversioning.npm\gulpfile.js
-
-# Our unit tests use MSBuild 14
-#  - powershell: Invoke-WebRequest https://download.microsoft.com/download/E/E/D/EEDF18A8-4AED-4CE0-BEBE-70A83094FC5A/BuildTools_Full.exe -OutFile msbuild14.exe
-#    displayName: Downloading MSBuild 14
-#  - script: start /wait msbuild14.exe /q /full /log "$(Build.ArtifactStagingDirectory)\build_logs\msbuild14.log"
-#    displayName: Installing MSBuild 14
-
-#  - task: VSTest@2
-#    displayName: Run tests
-#    inputs:
-#      searchFolder: bin/Nerdbank.GitVersioning.Tests
-#      testFiltercriteria: TestCategory!=FailsOnAzurePipelines
-#      platform: $(BuildPlatform)
-#      configuration: $(BuildConfiguration)
-#    continueOnError: true
-
-  - script: dotnet test Nerdbank.GitVersioning.Tests --no-build -c $(BuildConfiguration) --filter "TestCategory!=FailsOnAzurePipelines" --logger "trx;LogFileName=$(Build.ArtifactStagingDirectory)\TestLogs\TestResults.trx"
-    displayName: Run tests
-    workingDirectory: src
-
-  - task: PublishTestResults@2
-    displayName: Publish test results
-    inputs:
-      testResultsFormat: VSTest
-      testResultsFiles: '*.trx'
-      searchFolder: $(Build.ArtifactStagingDirectory)\TestLogs
-      buildPlatform: $(BuildPlatform)
-      buildConfiguration: $(BuildConfiguration)
-    condition: always()
-
-  - task: CopyFiles@1
-    inputs:
-      sourceFolder: $(System.DefaultWorkingDirectory)/bin
-      Contents: |
-        **\*.nupkg
-        js\*.tgz
-      TargetFolder: $(Build.ArtifactStagingDirectory)/deployables
-      flattenFolders: true
-    displayName: Collecting deployable artifacts
-
-  - pwsh: >
-      dotnet tool install --tool-path obj SignClient
-
-      obj/SignClient sign
-      --baseDirectory '$(Build.ArtifactStagingDirectory)/deployables'
-      --input '**/*'
-      --config '$(System.DefaultWorkingDirectory)/azure-pipelines/SignClient.json'
-      --filelist '$(System.DefaultWorkingDirectory)/azure-pipelines/signfiles.txt'
-      --user '$(codesign_username)'
-      --secret '$(codesign_secret)'
-      --name 'Nerdbank.GitVersioning'
-      --descriptionUrl 'https://github.com/dotnet/Nerdbank.GitVersioning'
-    displayName: Code sign
-    condition: and(succeeded(), ne(variables['Build.Reason'], 'PullRequest'))
-
-  - task: PublishBuildArtifacts@1
-    inputs:
-      PathtoPublish: $(Build.ArtifactStagingDirectory)/deployables
-      ArtifactName: deployables
-      ArtifactType: Container
-    displayName: Publish deployables artifacts
-  - task: PublishBuildArtifacts@1
-    inputs:
-      PathtoPublish: $(Build.ArtifactStagingDirectory)/build_logs
-      ArtifactName: build_logs
-      ArtifactType: Container
-    displayName: Publish build_logs artifacts
-    condition: succeededOrFailed()
-  - task: NuGetCommand@2
-    displayName: Pushing package to PublicCI feed
-    inputs:
-      command: push
-      packagesToPush: $(Build.ArtifactStagingDirectory)/deployables/*.*nupkg
-      nuGetFeedType: internal
-      publishVstsFeed: 6ed146e5-8e9c-46d6-a40f-da9367ed50cd/c20edbb7-8403-4456-8f43-f46b47e360b1
-      allowPackageConflicts: true
-    condition: and(succeeded(), ne(variables['System.PullRequest.IsFork'], 'true'))
-
-- job: Ubuntu_Xenial
-  dependsOn: Windows
-  pool:
-    vmImage: Ubuntu 16.04
-  container: xenial
-  steps:
-  - bash: sudo apt update && sudo apt-get install -y git
-    displayName: Install git
-  - template: azure-pipelines/xplattest-pipeline.yml
-
-- job: Ubuntu_Bionic
-  dependsOn: Windows
-  pool:
-    vmImage: Ubuntu 16.04 # not a bug. we always use this pool, but use containers for the specific version
-  container: bionic
-  steps:
-  - template: azure-pipelines/xplattest-pipeline.yml
-
-- job: Ubuntu_Bionic_3_0
-  dependsOn: Windows
-  pool:
-    vmImage: Ubuntu 16.04 # not a bug. we always use this pool, but use containers for the specific version
-  container: bionic-3.0
-  steps:
-  - template: azure-pipelines/xplattest-pipeline.yml
-
-- job: Ubuntu_Disco
-  dependsOn: Windows
-  pool:
-    vmImage: Ubuntu 16.04 # not a bug. we always use this pool, but use containers for the specific version
-  container: disco
-  steps:
-  - template: azure-pipelines/xplattest-pipeline.yml
-
-- job: Arch_Linux
-  dependsOn: Windows
-  pool:
-    vmImage: Ubuntu 16.04 # not a bug. we always use this pool, but use containers for the specific version
-  container: archlinux
-  steps:
-  - bash: sudo pacman -Sy --noconfirm git dotnet-sdk openssl-1.0
-    displayName: Install git
-  - template: azure-pipelines/xplattest-pipeline.yml
-
-- job: macOS
-  dependsOn: Windows
-  pool:
-    vmImage: macOS-10.15
-  steps:
-  - template: azure-pipelines/xplattest-pipeline.yml
-=======
     TreatWarningsAsErrors: true
     DOTNET_SKIP_FIRST_TIME_EXPERIENCE: true
     BuildConfiguration: Release
@@ -235,7 +53,7 @@
 
     - script: |
         dotnet tool install --tool-path . nbgv
-        .\nbgv cloud -p src -a
+        .\nbgv cloud -a
       displayName: Set build number
 
     - task: DotNetCoreCLI@2
@@ -377,6 +195,16 @@
       vmImage: Ubuntu 16.04 # not a bug. we always use this pool, but use containers for the specific version
     container: disco
     steps:
+    - template: azure-pipelines/xplattest-pipeline.yml
+
+  - job: Arch_Linux
+    dependsOn: Windows
+    pool:
+      vmImage: Ubuntu 16.04 # not a bug. we always use this pool, but use containers for the specific version
+    container: archlinux
+    steps:
+    - bash: sudo pacman -Sy --noconfirm git dotnet-sdk openssl-1.0
+      displayName: Install git
     - template: azure-pipelines/xplattest-pipeline.yml
 
   - job: macOS
@@ -472,5 +300,4 @@
               command: publish
               workingDir: $(Pipeline.Workspace)/deployables/node_modules/nerdbank-gitversioning
               verbose: false
-              publishEndpoint: npmjs.org
->>>>>>> cae486db
+              publishEndpoint: npmjs.org