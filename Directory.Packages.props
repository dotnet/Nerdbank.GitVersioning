<?xml version="1.0" encoding="utf-8"?>
<Project>
  <!-- https://learn.microsoft.com/nuget/consume-packages/central-package-management -->
  <PropertyGroup>
    <ManagePackageVersionsCentrally>true</ManagePackageVersionsCentrally>
    <CentralPackageTransitivePinningEnabled>true</CentralPackageTransitivePinningEnabled>
    <BenchmarkDotNetVersion>0.13.12</BenchmarkDotNetVersion>
    <MSBuildPackageVersion>16.11.0</MSBuildPackageVersion>
    <MSBuildPackageVersion Condition="'$(IsTestProject)'=='true'">16.11.0</MSBuildPackageVersion>
    <!-- LibGit2Sharp Native Binary version - used in both main project and Cake addin -->
    <LibGit2SharpNativeVersion>2.0.320</LibGit2SharpNativeVersion>
  </PropertyGroup>
  <ItemGroup>
<<<<<<< HEAD
    <PackageVersion Include="BenchmarkDotNet.Diagnostics.Windows" Version="$(BenchmarkDotNetVersion)" />
    <PackageVersion Include="BenchmarkDotNet" Version="$(BenchmarkDotNetVersion)" />
    <PackageVersion Include="Cake.Core" Version="3.2.0" />
    <PackageVersion Include="DotNetMDDocs" Version="0.112.39" />
    <PackageVersion Include="LibGit2Sharp" Version="0.28.0" />
    <PackageVersion Include="LibGit2Sharp.NativeBinaries" Version="$(LibGit2SharpNativeVersion)" />
    <PackageVersion Include="Microsoft.Build.Framework" Version="$(MSBuildPackageVersion)" />
    <PackageVersion Include="Microsoft.Build.Locator" Version="1.7.8" />
    <PackageVersion Include="Microsoft.Build.Tasks.Core" Version="$(MSBuildPackageVersion)" />
    <PackageVersion Include="Microsoft.Build.Utilities.Core" Version="$(MSBuildPackageVersion)" />
    <PackageVersion Include="Microsoft.Build" Version="$(MSBuildPackageVersion)" />
    <PackageVersion Include="Microsoft.CodeAnalysis.CSharp" Version="4.6.0" />
    <PackageVersion Include="Microsoft.DotNet.PlatformAbstractions" Version="3.1.6" />
    <PackageVersion Include="Microsoft.NET.Test.Sdk" Version="17.9.0" />
    <PackageVersion Include="Microsoft.Windows.CsWin32" Version="0.2.206-beta" />
    <PackageVersion Include="Nerdbank.GitVersioning.LKG" Version="3.4.173-alpha" />
    <PackageVersion Include="Newtonsoft.Json.Schema" Version="4.0.1" />
    <PackageVersion Include="Newtonsoft.Json" Version="13.0.3" />
    <PackageVersion Include="NuGet.PackageManagement" Version="6.9.1" />
    <PackageVersion Include="System.CommandLine" Version="2.0.0-beta4.22272.1" />
    <PackageVersion Include="System.Diagnostics.Tools" Version="4.3.0" />
    <PackageVersion Include="System.Memory" Version="4.5.5" />
    <PackageVersion Include="System.Runtime.Loader" Version="4.3.0" />
    <PackageVersion Include="System.Text.Json" Version="8.0.4" />
    <PackageVersion Include="System.Threading.Tasks.Dataflow" Version="8.0.0" />
    <PackageVersion Include="Validation" Version="2.5.51" />
    <PackageVersion Include="Xunit.Combinatorial" Version="1.6.24" />
    <PackageVersion Include="xunit.runner.visualstudio" Version="2.8.0" />
    <PackageVersion Include="Xunit.SkippableFact" Version="1.4.13" />
    <PackageVersion Include="xunit" Version="2.8.0" />
=======
    <PackageVersion Include="Microsoft.NET.Test.Sdk" Version="17.10.0" />
    <PackageVersion Include="xunit.runner.visualstudio" Version="2.8.2" />
    <PackageVersion Include="xunit" Version="2.9.0" />
>>>>>>> 611f5abf
  </ItemGroup>
  <ItemGroup>
    <GlobalPackageReference Include="CSharpIsNullAnalyzer" Version="0.1.593" />
    <GlobalPackageReference Include="DotNetAnalyzers.DocumentationAnalyzers" Version="1.0.0-beta.59" />
<<<<<<< HEAD
=======
    <GlobalPackageReference Include="Nerdbank.GitVersioning" Version="3.6.139" />
>>>>>>> 611f5abf
    <GlobalPackageReference Include="Nullable" Version="1.3.1" />
    <GlobalPackageReference Include="StyleCop.Analyzers.Unstable" Version="1.2.0.556" />
  </ItemGroup>
</Project><|MERGE_RESOLUTION|>--- conflicted
+++ resolved
@@ -11,7 +11,6 @@
     <LibGit2SharpNativeVersion>2.0.320</LibGit2SharpNativeVersion>
   </PropertyGroup>
   <ItemGroup>
-<<<<<<< HEAD
     <PackageVersion Include="BenchmarkDotNet.Diagnostics.Windows" Version="$(BenchmarkDotNetVersion)" />
     <PackageVersion Include="BenchmarkDotNet" Version="$(BenchmarkDotNetVersion)" />
     <PackageVersion Include="Cake.Core" Version="3.2.0" />
@@ -25,7 +24,7 @@
     <PackageVersion Include="Microsoft.Build" Version="$(MSBuildPackageVersion)" />
     <PackageVersion Include="Microsoft.CodeAnalysis.CSharp" Version="4.6.0" />
     <PackageVersion Include="Microsoft.DotNet.PlatformAbstractions" Version="3.1.6" />
-    <PackageVersion Include="Microsoft.NET.Test.Sdk" Version="17.9.0" />
+    <PackageVersion Include="Microsoft.NET.Test.Sdk" Version="17.10.0" />
     <PackageVersion Include="Microsoft.Windows.CsWin32" Version="0.2.206-beta" />
     <PackageVersion Include="Nerdbank.GitVersioning.LKG" Version="3.4.173-alpha" />
     <PackageVersion Include="Newtonsoft.Json.Schema" Version="4.0.1" />
@@ -39,22 +38,13 @@
     <PackageVersion Include="System.Threading.Tasks.Dataflow" Version="8.0.0" />
     <PackageVersion Include="Validation" Version="2.5.51" />
     <PackageVersion Include="Xunit.Combinatorial" Version="1.6.24" />
-    <PackageVersion Include="xunit.runner.visualstudio" Version="2.8.0" />
+    <PackageVersion Include="xunit.runner.visualstudio" Version="2.8.2" />
     <PackageVersion Include="Xunit.SkippableFact" Version="1.4.13" />
-    <PackageVersion Include="xunit" Version="2.8.0" />
-=======
-    <PackageVersion Include="Microsoft.NET.Test.Sdk" Version="17.10.0" />
-    <PackageVersion Include="xunit.runner.visualstudio" Version="2.8.2" />
     <PackageVersion Include="xunit" Version="2.9.0" />
->>>>>>> 611f5abf
   </ItemGroup>
   <ItemGroup>
     <GlobalPackageReference Include="CSharpIsNullAnalyzer" Version="0.1.593" />
     <GlobalPackageReference Include="DotNetAnalyzers.DocumentationAnalyzers" Version="1.0.0-beta.59" />
-<<<<<<< HEAD
-=======
-    <GlobalPackageReference Include="Nerdbank.GitVersioning" Version="3.6.139" />
->>>>>>> 611f5abf
     <GlobalPackageReference Include="Nullable" Version="1.3.1" />
     <GlobalPackageReference Include="StyleCop.Analyzers.Unstable" Version="1.2.0.556" />
   </ItemGroup>
