<?xml version="1.0" encoding="utf-8"?>
<Project>
  <!-- https://learn.microsoft.com/nuget/consume-packages/central-package-management -->
  <PropertyGroup>
    <ManagePackageVersionsCentrally>true</ManagePackageVersionsCentrally>
    <CentralPackageTransitivePinningEnabled>true</CentralPackageTransitivePinningEnabled>
<<<<<<< HEAD
    <BenchmarkDotNetVersion>0.15.5</BenchmarkDotNetVersion>
    <MSBuildPackageVersion>16.11.6</MSBuildPackageVersion>
    <MSBuildPackageVersion Condition="'$(IsTestProject)'=='true'">17.14.28</MSBuildPackageVersion>
    <!-- LibGit2Sharp Native Binary version - used in both main project and Cake addin -->
    <LibGit2SharpNativeVersion>2.0.323</LibGit2SharpNativeVersion>
=======
    <MicrosoftTestingPlatformVersion>2.0.2</MicrosoftTestingPlatformVersion>
>>>>>>> 25c8c0d6
  </PropertyGroup>
  <ItemGroup>
    <PackageVersion Include="BenchmarkDotNet.Diagnostics.Windows" Version="$(BenchmarkDotNetVersion)" />
    <PackageVersion Include="BenchmarkDotNet" Version="$(BenchmarkDotNetVersion)" />
    <PackageVersion Include="Cake.Core" Version="5.1.0" />
    <PackageVersion Include="DotNetMDDocs" Version="0.112.39" />
    <PackageVersion Include="LibGit2Sharp.NativeBinaries" Version="$(LibGit2SharpNativeVersion)" />
    <PackageVersion Include="LibGit2Sharp" Version="0.31.0" />
    <PackageVersion Include="Microsoft.Build.Framework" Version="$(MSBuildPackageVersion)" />
    <PackageVersion Include="Microsoft.Build.Locator" Version="1.10.2" />
    <PackageVersion Include="Microsoft.Build.Tasks.Core" Version="$(MSBuildPackageVersion)" />
    <PackageVersion Include="Microsoft.Build.Utilities.Core" Version="$(MSBuildPackageVersion)" />
    <PackageVersion Include="Microsoft.Build" Version="$(MSBuildPackageVersion)" />
    <PackageVersion Include="Microsoft.CodeAnalysis.CSharp" Version="4.14.0" />
    <PackageVersion Include="Microsoft.DotNet.PlatformAbstractions" Version="3.1.6" />
    <PackageVersion Include="Microsoft.Windows.CsWin32" Version="0.3.242" />
    <PackageVersion Include="Nerdbank.GitVersioning.LKG" Version="3.8.80-alpha" />
    <PackageVersion Include="Newtonsoft.Json.Schema" Version="4.0.1" />
    <PackageVersion Include="Newtonsoft.Json" Version="13.0.4" />
    <PackageVersion Include="NuGet.PackageManagement" Version="6.14.0" />
    <PackageVersion Include="System.CommandLine" Version="2.0.0-rc.2.25502.107" />
    <PackageVersion Include="System.Diagnostics.Tools" Version="4.3.0" />
    <PackageVersion Include="System.Drawing.Common" Version="9.0.10" />
    <PackageVersion Include="System.Memory" Version="4.6.3" />
    <PackageVersion Include="System.Runtime.Loader" Version="4.3.0" />
    <PackageVersion Include="System.Security.Cryptography.Xml" Version="9.0.10" />
    <PackageVersion Include="System.Text.Json" Version="9.0.10" />
    <PackageVersion Include="System.Threading.Tasks.Dataflow" Version="9.0.10" />
    <PackageVersion Include="Validation" Version="2.6.68" />
    <PackageVersion Include="Xunit.Combinatorial" Version="1.6.24" />
    <PackageVersion Include="Xunit.SkippableFact" Version="1.5.23" />
  </ItemGroup>
  <ItemGroup Label="Library.Template">
<<<<<<< HEAD
    <PackageVersion Include="Microsoft.NET.Test.Sdk" Version="18.0.0" />
    <PackageVersion Include="xunit.runner.visualstudio" Version="3.1.5" />
    <PackageVersion Include="xunit" Version="2.9.3" />
=======
    <PackageVersion Include="Microsoft.Testing.Extensions.CodeCoverage" Version="18.1.0" />
    <PackageVersion Include="Microsoft.Testing.Extensions.CrashDump" Version="$(MicrosoftTestingPlatformVersion)" />
    <PackageVersion Include="Microsoft.Testing.Extensions.HangDump" Version="$(MicrosoftTestingPlatformVersion)" />
    <PackageVersion Include="Microsoft.Testing.Extensions.TrxReport" Version="$(MicrosoftTestingPlatformVersion)" />
    <PackageVersion Include="xunit.v3.mtp-v2" Version="3.2.1" />
>>>>>>> 25c8c0d6
  </ItemGroup>
  <ItemGroup>
    <!-- Put repo-specific GlobalPackageReference items in this group. -->
  </ItemGroup>
  <ItemGroup Label="Library.Template">
    <GlobalPackageReference Include="CSharpIsNullAnalyzer" Version="0.1.593" />
    <GlobalPackageReference Include="DotNetAnalyzers.DocumentationAnalyzers" Version="1.0.0-beta.59" />
<<<<<<< HEAD
=======
    <!-- The condition works around https://github.com/dotnet/sdk/issues/44951 -->
    <GlobalPackageReference Include="Nerdbank.GitVersioning" Version="3.9.50" Condition="!('$(TF_BUILD)'=='true' and '$(dotnetformat)'=='true')" />
>>>>>>> 25c8c0d6
    <GlobalPackageReference Include="PolySharp" Version="1.15.0" />
    <GlobalPackageReference Include="StyleCop.Analyzers.Unstable" Version="1.2.0.556" />
  </ItemGroup>
</Project><|MERGE_RESOLUTION|>--- conflicted
+++ resolved
@@ -4,15 +4,11 @@
   <PropertyGroup>
     <ManagePackageVersionsCentrally>true</ManagePackageVersionsCentrally>
     <CentralPackageTransitivePinningEnabled>true</CentralPackageTransitivePinningEnabled>
-<<<<<<< HEAD
+    <MicrosoftTestingPlatformVersion>2.0.2</MicrosoftTestingPlatformVersion>
     <BenchmarkDotNetVersion>0.15.5</BenchmarkDotNetVersion>
     <MSBuildPackageVersion>16.11.6</MSBuildPackageVersion>
-    <MSBuildPackageVersion Condition="'$(IsTestProject)'=='true'">17.14.28</MSBuildPackageVersion>
     <!-- LibGit2Sharp Native Binary version - used in both main project and Cake addin -->
     <LibGit2SharpNativeVersion>2.0.323</LibGit2SharpNativeVersion>
-=======
-    <MicrosoftTestingPlatformVersion>2.0.2</MicrosoftTestingPlatformVersion>
->>>>>>> 25c8c0d6
   </PropertyGroup>
   <ItemGroup>
     <PackageVersion Include="BenchmarkDotNet.Diagnostics.Windows" Version="$(BenchmarkDotNetVersion)" />
@@ -42,21 +38,14 @@
     <PackageVersion Include="System.Text.Json" Version="9.0.10" />
     <PackageVersion Include="System.Threading.Tasks.Dataflow" Version="9.0.10" />
     <PackageVersion Include="Validation" Version="2.6.68" />
-    <PackageVersion Include="Xunit.Combinatorial" Version="1.6.24" />
-    <PackageVersion Include="Xunit.SkippableFact" Version="1.5.23" />
+    <PackageVersion Include="Xunit.Combinatorial" Version="2.0.24" />
   </ItemGroup>
   <ItemGroup Label="Library.Template">
-<<<<<<< HEAD
-    <PackageVersion Include="Microsoft.NET.Test.Sdk" Version="18.0.0" />
-    <PackageVersion Include="xunit.runner.visualstudio" Version="3.1.5" />
-    <PackageVersion Include="xunit" Version="2.9.3" />
-=======
     <PackageVersion Include="Microsoft.Testing.Extensions.CodeCoverage" Version="18.1.0" />
     <PackageVersion Include="Microsoft.Testing.Extensions.CrashDump" Version="$(MicrosoftTestingPlatformVersion)" />
     <PackageVersion Include="Microsoft.Testing.Extensions.HangDump" Version="$(MicrosoftTestingPlatformVersion)" />
     <PackageVersion Include="Microsoft.Testing.Extensions.TrxReport" Version="$(MicrosoftTestingPlatformVersion)" />
     <PackageVersion Include="xunit.v3.mtp-v2" Version="3.2.1" />
->>>>>>> 25c8c0d6
   </ItemGroup>
   <ItemGroup>
     <!-- Put repo-specific GlobalPackageReference items in this group. -->
@@ -64,11 +53,6 @@
   <ItemGroup Label="Library.Template">
     <GlobalPackageReference Include="CSharpIsNullAnalyzer" Version="0.1.593" />
     <GlobalPackageReference Include="DotNetAnalyzers.DocumentationAnalyzers" Version="1.0.0-beta.59" />
-<<<<<<< HEAD
-=======
-    <!-- The condition works around https://github.com/dotnet/sdk/issues/44951 -->
-    <GlobalPackageReference Include="Nerdbank.GitVersioning" Version="3.9.50" Condition="!('$(TF_BUILD)'=='true' and '$(dotnetformat)'=='true')" />
->>>>>>> 25c8c0d6
     <GlobalPackageReference Include="PolySharp" Version="1.15.0" />
     <GlobalPackageReference Include="StyleCop.Analyzers.Unstable" Version="1.2.0.556" />
   </ItemGroup>
