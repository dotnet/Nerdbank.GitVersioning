<?xml version="1.0" encoding="utf-8"?>
<Project>
  <!-- https://learn.microsoft.com/nuget/consume-packages/central-package-management -->
  <PropertyGroup>
    <ManagePackageVersionsCentrally>true</ManagePackageVersionsCentrally>
    <CentralPackageTransitivePinningEnabled>true</CentralPackageTransitivePinningEnabled>
    <BenchmarkDotNetVersion>0.13.12</BenchmarkDotNetVersion>
    <MSBuildPackageVersion>16.11.0</MSBuildPackageVersion>
    <MSBuildPackageVersion Condition="'$(IsTestProject)'=='true'">16.11.0</MSBuildPackageVersion>
    <!-- LibGit2Sharp Native Binary version - used in both main project and Cake addin -->
    <LibGit2SharpNativeVersion>2.0.320</LibGit2SharpNativeVersion>
  </PropertyGroup>
  <ItemGroup>
    <PackageVersion Include="BenchmarkDotNet.Diagnostics.Windows" Version="$(BenchmarkDotNetVersion)" />
    <PackageVersion Include="BenchmarkDotNet" Version="$(BenchmarkDotNetVersion)" />
    <PackageVersion Include="Cake.Core" Version="3.2.0" />
    <PackageVersion Include="DotNetMDDocs" Version="0.112.39" />
    <PackageVersion Include="LibGit2Sharp.NativeBinaries" Version="$(LibGit2SharpNativeVersion)" />
    <PackageVersion Include="LibGit2Sharp" Version="0.28.0" />
    <PackageVersion Include="Microsoft.Build.Framework" Version="$(MSBuildPackageVersion)" />
    <PackageVersion Include="Microsoft.Build.Locator" Version="1.7.8" />
    <PackageVersion Include="Microsoft.Build.Tasks.Core" Version="$(MSBuildPackageVersion)" />
    <PackageVersion Include="Microsoft.Build.Utilities.Core" Version="$(MSBuildPackageVersion)" />
    <PackageVersion Include="Microsoft.Build" Version="$(MSBuildPackageVersion)" />
    <PackageVersion Include="Microsoft.CodeAnalysis.CSharp" Version="4.6.0" />
    <PackageVersion Include="Microsoft.DotNet.PlatformAbstractions" Version="3.1.6" />
    <PackageVersion Include="Microsoft.Windows.CsWin32" Version="0.2.206-beta" />
    <PackageVersion Include="Nerdbank.GitVersioning.LKG" Version="3.4.173-alpha" />
    <PackageVersion Include="Newtonsoft.Json.Schema" Version="4.0.1" />
    <PackageVersion Include="Newtonsoft.Json" Version="13.0.3" />
    <PackageVersion Include="NuGet.PackageManagement" Version="6.12.1" />
    <PackageVersion Include="System.CommandLine" Version="2.0.0-beta4.22272.1" />
    <PackageVersion Include="System.Diagnostics.Tools" Version="4.3.0" />
    <PackageVersion Include="System.Drawing.Common" Version="4.7.3" />
    <PackageVersion Include="System.Memory" Version="4.6.0" />
    <PackageVersion Include="System.Runtime.Loader" Version="4.3.0" />
    <PackageVersion Include="System.Security.Cryptography.Xml" Version="4.7.1" />
    <PackageVersion Include="System.Text.Json" Version="8.0.5" />
    <PackageVersion Include="System.Threading.Tasks.Dataflow" Version="9.0.0" />
    <PackageVersion Include="Validation" Version="2.5.51" />
    <PackageVersion Include="Xunit.Combinatorial" Version="1.6.24" />
    <PackageVersion Include="Xunit.SkippableFact" Version="1.5.23" />
  </ItemGroup>
  <ItemGroup Label="Library.Template">
    <PackageVersion Include="Microsoft.NET.Test.Sdk" Version="17.12.0" />
<<<<<<< HEAD
    <PackageVersion Include="xunit.runner.visualstudio" Version="3.0.0" />
    <PackageVersion Include="xunit" Version="2.9.2" />
=======
    <PackageVersion Include="xunit.runner.visualstudio" Version="3.0.2" />
    <PackageVersion Include="xunit.v3" Version="1.1.0" />
>>>>>>> 574886f5
  </ItemGroup>
  <ItemGroup>
    <!-- Put repo-specific GlobalPackageReference items in this group. -->
  </ItemGroup>
  <ItemGroup Label="Library.Template">
    <GlobalPackageReference Include="CSharpIsNullAnalyzer" Version="0.1.593" />
    <GlobalPackageReference Include="DotNetAnalyzers.DocumentationAnalyzers" Version="1.0.0-beta.59" />
<<<<<<< HEAD
=======
    <!-- The condition works around https://github.com/dotnet/sdk/issues/44951 -->
    <GlobalPackageReference Include="Nerdbank.GitVersioning" Version="3.7.115" Condition="!('$(TF_BUILD)'=='true' and '$(dotnetformat)'=='true')" />
>>>>>>> 574886f5
    <GlobalPackageReference Include="PolySharp" Version="1.15.0" />
    <GlobalPackageReference Include="StyleCop.Analyzers.Unstable" Version="1.2.0.556" />
  </ItemGroup>
</Project><|MERGE_RESOLUTION|>--- conflicted
+++ resolved
@@ -43,13 +43,8 @@
   </ItemGroup>
   <ItemGroup Label="Library.Template">
     <PackageVersion Include="Microsoft.NET.Test.Sdk" Version="17.12.0" />
-<<<<<<< HEAD
-    <PackageVersion Include="xunit.runner.visualstudio" Version="3.0.0" />
+    <PackageVersion Include="xunit.runner.visualstudio" Version="3.0.2" />
     <PackageVersion Include="xunit" Version="2.9.2" />
-=======
-    <PackageVersion Include="xunit.runner.visualstudio" Version="3.0.2" />
-    <PackageVersion Include="xunit.v3" Version="1.1.0" />
->>>>>>> 574886f5
   </ItemGroup>
   <ItemGroup>
     <!-- Put repo-specific GlobalPackageReference items in this group. -->
@@ -57,11 +52,6 @@
   <ItemGroup Label="Library.Template">
     <GlobalPackageReference Include="CSharpIsNullAnalyzer" Version="0.1.593" />
     <GlobalPackageReference Include="DotNetAnalyzers.DocumentationAnalyzers" Version="1.0.0-beta.59" />
-<<<<<<< HEAD
-=======
-    <!-- The condition works around https://github.com/dotnet/sdk/issues/44951 -->
-    <GlobalPackageReference Include="Nerdbank.GitVersioning" Version="3.7.115" Condition="!('$(TF_BUILD)'=='true' and '$(dotnetformat)'=='true')" />
->>>>>>> 574886f5
     <GlobalPackageReference Include="PolySharp" Version="1.15.0" />
     <GlobalPackageReference Include="StyleCop.Analyzers.Unstable" Version="1.2.0.556" />
   </ItemGroup>
