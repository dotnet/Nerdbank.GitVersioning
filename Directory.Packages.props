--- conflicted
+++ resolved
@@ -43,13 +43,8 @@
   </ItemGroup>
   <ItemGroup Label="Library.Template">
     <PackageVersion Include="Microsoft.NET.Test.Sdk" Version="17.14.1" />
-<<<<<<< HEAD
-    <PackageVersion Include="xunit.runner.visualstudio" Version="3.1.3" />
+    <PackageVersion Include="xunit.runner.visualstudio" Version="3.1.4" />
     <PackageVersion Include="xunit" Version="2.9.3" />
-=======
-    <PackageVersion Include="xunit.runner.visualstudio" Version="3.1.4" />
-    <PackageVersion Include="xunit.v3" Version="3.0.1" />
->>>>>>> 0ec755fc
   </ItemGroup>
   <ItemGroup>
     <!-- Put repo-specific GlobalPackageReference items in this group. -->
