--- conflicted
+++ resolved
@@ -5,7 +5,7 @@
     <ManagePackageVersionsCentrally>true</ManagePackageVersionsCentrally>
     <CentralPackageTransitivePinningEnabled>true</CentralPackageTransitivePinningEnabled>
     <BenchmarkDotNetVersion>0.13.12</BenchmarkDotNetVersion>
-    <MSBuildPackageVersion>16.11.0</MSBuildPackageVersion>
+    <MSBuildPackageVersion>16.11.6</MSBuildPackageVersion>
     <MSBuildPackageVersion Condition="'$(IsTestProject)'=='true'">17.13.9</MSBuildPackageVersion>
     <!-- LibGit2Sharp Native Binary version - used in both main project and Cake addin -->
     <LibGit2SharpNativeVersion>2.0.320</LibGit2SharpNativeVersion>
@@ -42,15 +42,9 @@
     <PackageVersion Include="Xunit.SkippableFact" Version="1.5.23" />
   </ItemGroup>
   <ItemGroup Label="Library.Template">
-<<<<<<< HEAD
-    <PackageVersion Include="Microsoft.NET.Test.Sdk" Version="17.13.0" />
-    <PackageVersion Include="xunit.runner.visualstudio" Version="3.0.2" />
-    <PackageVersion Include="xunit" Version="2.9.3" />
-=======
     <PackageVersion Include="Microsoft.NET.Test.Sdk" Version="17.14.1" />
     <PackageVersion Include="xunit.runner.visualstudio" Version="3.1.1" />
-    <PackageVersion Include="xunit.v3" Version="2.0.3" />
->>>>>>> 231dae9d
+    <PackageVersion Include="xunit" Version="2.9.3" />
   </ItemGroup>
   <ItemGroup>
     <!-- Put repo-specific GlobalPackageReference items in this group. -->
