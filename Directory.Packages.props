--- conflicted
+++ resolved
@@ -11,13 +11,12 @@
     <LibGit2SharpNativeVersion>2.0.320</LibGit2SharpNativeVersion>
   </PropertyGroup>
   <ItemGroup>
-<<<<<<< HEAD
     <PackageVersion Include="BenchmarkDotNet.Diagnostics.Windows" Version="$(BenchmarkDotNetVersion)" />
     <PackageVersion Include="BenchmarkDotNet" Version="$(BenchmarkDotNetVersion)" />
     <PackageVersion Include="Cake.Core" Version="3.2.0" />
     <PackageVersion Include="DotNetMDDocs" Version="0.112.39" />
+    <PackageVersion Include="LibGit2Sharp.NativeBinaries" Version="$(LibGit2SharpNativeVersion)" />
     <PackageVersion Include="LibGit2Sharp" Version="0.28.0" />
-    <PackageVersion Include="LibGit2Sharp.NativeBinaries" Version="$(LibGit2SharpNativeVersion)" />
     <PackageVersion Include="Microsoft.Build.Framework" Version="$(MSBuildPackageVersion)" />
     <PackageVersion Include="Microsoft.Build.Locator" Version="1.7.8" />
     <PackageVersion Include="Microsoft.Build.Tasks.Core" Version="$(MSBuildPackageVersion)" />
@@ -25,7 +24,6 @@
     <PackageVersion Include="Microsoft.Build" Version="$(MSBuildPackageVersion)" />
     <PackageVersion Include="Microsoft.CodeAnalysis.CSharp" Version="4.6.0" />
     <PackageVersion Include="Microsoft.DotNet.PlatformAbstractions" Version="3.1.6" />
-    <PackageVersion Include="Microsoft.NET.Test.Sdk" Version="17.12.0" />
     <PackageVersion Include="Microsoft.Windows.CsWin32" Version="0.2.206-beta" />
     <PackageVersion Include="Nerdbank.GitVersioning.LKG" Version="3.4.173-alpha" />
     <PackageVersion Include="Newtonsoft.Json.Schema" Version="4.0.1" />
@@ -40,18 +38,12 @@
     <PackageVersion Include="System.Text.Json" Version="8.0.5" />
     <PackageVersion Include="System.Threading.Tasks.Dataflow" Version="9.0.0" />
     <PackageVersion Include="Validation" Version="2.5.51" />
-    <PackageVersion Include="Xunit.Combinatorial" Version="1.6.24" />
-    <PackageVersion Include="xunit.runner.visualstudio" Version="2.8.2" />
-    <PackageVersion Include="Xunit.SkippableFact" Version="1.5.23" />
-    <PackageVersion Include="xunit" Version="2.9.2" />
-=======
-    <!-- Put repo-specific PackageVersion items in this group. -->
+    <PackageVersion Include="Xunit.Combinatorial" Version="2.0.5-alpha" />
   </ItemGroup>
   <ItemGroup Label="Library.Template">
     <PackageVersion Include="Microsoft.NET.Test.Sdk" Version="17.12.0" />
     <PackageVersion Include="xunit.runner.visualstudio" Version="3.0.0" />
     <PackageVersion Include="xunit.v3" Version="1.0.0" />
->>>>>>> 147f846d
   </ItemGroup>
   <ItemGroup>
     <!-- Put repo-specific GlobalPackageReference items in this group. -->
