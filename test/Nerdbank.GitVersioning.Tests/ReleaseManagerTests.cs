﻿// Copyright (c) .NET Foundation and Contributors. All rights reserved.
// Licensed under the MIT license. See LICENSE file in the project root for full license information.

using System;
using System.IO;
using System.Linq;
using LibGit2Sharp;
using Nerdbank.GitVersioning;
using Newtonsoft.Json;
using Newtonsoft.Json.Linq;
using Xunit;

using ReleaseOptions = Nerdbank.GitVersioning.VersionOptions.ReleaseOptions;
using ReleasePreparationError = Nerdbank.GitVersioning.ReleaseManager.ReleasePreparationError;
using ReleasePreparationException = Nerdbank.GitVersioning.ReleaseManager.ReleasePreparationException;
using ReleaseVersionIncrement = Nerdbank.GitVersioning.VersionOptions.ReleaseVersionIncrement;
using Version = System.Version;

#pragma warning disable SA1402 // File may only contain a single type
#pragma warning disable SA1649 // File name should match first type name

[Trait("Engine", "Managed")]
public class ReleaseManagerManagedTests : ReleaseManagerTests
{
    public ReleaseManagerManagedTests(ITestOutputHelper logger)
        : base(logger)
    {
    }

    /// <inheritdoc/>
    protected override GitContext CreateGitContext(string path, string committish = null)
        => GitContext.Create(path, committish, engine: GitContext.Engine.ReadOnly);
}

[Trait("Engine", "LibGit2")]
public class ReleaseManagerLibGit2Tests : ReleaseManagerTests
{
    public ReleaseManagerLibGit2Tests(ITestOutputHelper logger)
        : base(logger)
    {
    }

    /// <inheritdoc/>
    protected override GitContext CreateGitContext(string path, string committish = null)
        => GitContext.Create(path, committish, engine: GitContext.Engine.ReadWrite);
}

public abstract class ReleaseManagerTests : RepoTestBase
{
    public ReleaseManagerTests(ITestOutputHelper logger)
        : base(logger)
    {
    }

    [Fact]
    public void PrepareRelease_NoGitRepo()
    {
        // running PrepareRelease should result in an error
        // because the repo directory is not a git repository
        this.AssertError(() => new ReleaseManager().PrepareRelease(this.RepoPath), ReleasePreparationError.NoGitRepo);
    }

    [Fact]
    public void PrepareRelease_DirtyWorkingDirecotory()
    {
        this.InitializeSourceControl();

        // create a file
        File.WriteAllText(Path.Combine(this.RepoPath, "file1.txt"), string.Empty);

        // running PrepareRelease should result in an error
        // because there is a new file not under version control
        this.AssertError(() => new ReleaseManager().PrepareRelease(this.RepoPath), ReleasePreparationError.UncommittedChanges);
    }

    [Fact]
    public void PrepareRelease_DirtyIndex()
    {
        this.InitializeSourceControl();

        // create a file and stage it
        string filePath = Path.Combine(this.RepoPath, "file1.txt");
        File.WriteAllText(filePath, string.Empty);
        Commands.Stage(this.LibGit2Repository, filePath);

        // running PrepareRelease should result in an error
        // because there are uncommitted changes
        this.AssertError(() => new ReleaseManager().PrepareRelease(this.RepoPath), ReleasePreparationError.UncommittedChanges);
    }

    [Fact]
    public void PrepareRelease_NoVersionFile()
    {
        this.InitializeSourceControl();

        // running PrepareRelease should result in an error
        // because there is no version.json
        this.AssertError(() => new ReleaseManager().PrepareRelease(this.RepoPath), ReleasePreparationError.NoVersionFile);
    }

    [Fact]
    public void PrepareRelease_InvalidBranchNameSetting()
    {
        this.InitializeSourceControl();

        // create version.json
        var versionOptions = new VersionOptions()
        {
            Version = SemanticVersion.Parse("1.2-pre"),
            Release = new ReleaseOptions()
            {
                BranchName = "nameWithoutPlaceholder",
            },
        };
        this.WriteVersionFile(versionOptions);

        // running PrepareRelease should result in an error
        // because the branchName does not have a placeholder for the version
        this.AssertError(() => new ReleaseManager().PrepareRelease(this.RepoPath), ReleasePreparationError.InvalidBranchNameSetting);
    }

    [Fact]
    public void PrepareRelease_ReleaseBranchAlreadyExists()
    {
        this.InitializeSourceControl();

        // create version.json
        var versionOptions = new VersionOptions()
        {
            Version = SemanticVersion.Parse("1.2-pre"),
            Release = new ReleaseOptions()
            {
                BranchName = "release/v{version}",
            },
        };

        this.WriteVersionFile(versionOptions);

        this.LibGit2Repository.CreateBranch("release/v1.2");

        // running PrepareRelease should result in an error
        // because the release branch already exists
        this.AssertError(() => new ReleaseManager().PrepareRelease(this.RepoPath), ReleasePreparationError.BranchAlreadyExists);
    }

    [Theory]
    // base test cases
    [InlineData("1.2-beta", null, null, "v1.2", "1.2")]
    [InlineData("1.2-beta.{height}", null, null, "v1.2", "1.2")]
    [InlineData("1.2-beta", null, "rc", "v1.2", "1.2-rc")]
    [InlineData("1.2-beta.{height}", null, "rc", "v1.2", "1.2-rc.{height}")]
    // modify release.branchName
    [InlineData("1.2-beta", "v{version}release", null, "v1.2release", "1.2")]
    [InlineData("1.2-beta.{height}", "v{version}release", null, "v1.2release", "1.2")]
    [InlineData("1.2-beta", "v{version}release", "rc", "v1.2release", "1.2-rc")]
    [InlineData("1.2-beta.{height}", "v{version}release", "rc", "v1.2release", "1.2-rc.{height}")]
    public void PrepareRelease_ReleaseBranch(string initialVersion, string releaseOptionsBranchName, string releaseUnstableTag, string releaseBranchName, string resultingVersion)
    {
        releaseOptionsBranchName = releaseOptionsBranchName ?? new ReleaseOptions().BranchNameOrDefault;

        // create and configure repository
        this.InitializeSourceControl();

        var initialVersionOptions = new VersionOptions()
        {
            Version = SemanticVersion.Parse(initialVersion),
            Release = new ReleaseOptions()
            {
                BranchName = releaseOptionsBranchName,
            },
        };

        var expectedVersionOptions = new VersionOptions()
        {
            Version = SemanticVersion.Parse(resultingVersion),
            Release = new ReleaseOptions()
            {
                BranchName = releaseOptionsBranchName,
            },
        };

        // create version.json
        this.WriteVersionFile(initialVersionOptions);

        // switch to release branch
        string branchName = releaseBranchName;
        Commands.Checkout(this.LibGit2Repository, this.LibGit2Repository.CreateBranch(branchName));

        Commit tipBeforePrepareRelease = this.LibGit2Repository.Head.Tip;

        // run PrepareRelease
        var releaseManager = new ReleaseManager();
        releaseManager.PrepareRelease(this.RepoPath, releaseUnstableTag);

        // Check if a commit was created
        {
            Commit updateVersionCommit = this.LibGit2Repository.Head.Tip;
            Assert.NotEqual(tipBeforePrepareRelease.Id, updateVersionCommit.Id);
            Assert.Single(updateVersionCommit.Parents);
            Assert.Equal(updateVersionCommit.Parents.Single().Id, tipBeforePrepareRelease.Id);
        }

        // check version on release branch
        {
            VersionOptions actualVersionOptions = this.GetVersionOptions(committish: this.LibGit2Repository.Branches[branchName].Tip.Sha);
            Assert.Equal(expectedVersionOptions, actualVersionOptions);
        }
    }

    [Theory]
    [InlineData("1.2", "rc", "release/v1.2")]
    [InlineData("1.2+metadata", "rc", "release/v1.2")]
    public void PrepeareRelease_ReleaseBranchWithVersionDecrement(string initialVersion, string releaseUnstableTag, string branchName)
    {
        // create and configure repository
        this.InitializeSourceControl();

        // create version.json
        var versionOptions = new VersionOptions() { Version = SemanticVersion.Parse(initialVersion) };
        this.WriteVersionFile(versionOptions);

        // switch to release branch
        Commands.Checkout(this.LibGit2Repository, this.LibGit2Repository.CreateBranch(branchName));

        // running PrepareRelease should result in an error
        // because we're trying to add a prerelease tag to a version without prerelease tag
        this.AssertError(() => new ReleaseManager().PrepareRelease(this.RepoPath, releaseUnstableTag), ReleasePreparationError.VersionDecrement);
    }

#pragma warning disable SA1114 // Parameter list should follow declaration
    [Theory]
    // base test cases
    [InlineData("1.2-beta", null, null, null, null, null, null, "v1.2", "1.2", "1.3-alpha")]
    [InlineData("1.2-beta", null, null, null, "rc", null, null, "v1.2", "1.2-rc", "1.3-alpha")]
    [InlineData("1.2-beta.{height}", null, null, null, null, null, null, "v1.2", "1.2", "1.3-alpha.{height}")]
    [InlineData("1.2-beta.{height}", null, null, null, "rc", null, null, "v1.2", "1.2-rc.{height}", "1.3-alpha.{height}")]
    // modify release.branchName
    [InlineData("1.2-beta", "v{version}release", ReleaseVersionIncrement.Minor, "alpha", null, null, null, "v1.2release", "1.2", "1.3-alpha")]
    [InlineData("1.2-beta", "v{version}release", ReleaseVersionIncrement.Minor, "alpha", "rc", null, null, "v1.2release", "1.2-rc", "1.3-alpha")]
    [InlineData("1.2-beta.{height}", "v{version}release", ReleaseVersionIncrement.Minor, "alpha", null, null, null, "v1.2release", "1.2", "1.3-alpha.{height}")]
    [InlineData("1.2-beta.{height}", "v{version}release", ReleaseVersionIncrement.Minor, "alpha", "rc", null, null, "v1.2release", "1.2-rc.{height}", "1.3-alpha.{height}")]
    // modify release.versionIncrement: "Major"
    [InlineData("1.2-beta", null, ReleaseVersionIncrement.Major, "alpha", null, null, null, "v1.2", "1.2", "2.0-alpha")]
    [InlineData("1.2-beta", null, ReleaseVersionIncrement.Major, "alpha", "rc", null, null, "v1.2", "1.2-rc", "2.0-alpha")]
    [InlineData("1.2-beta.{height}", null, ReleaseVersionIncrement.Major, "alpha", null, null, null, "v1.2", "1.2", "2.0-alpha.{height}")]
    [InlineData("1.2-beta.{height}", null, ReleaseVersionIncrement.Major, "alpha", "rc", null, null, "v1.2", "1.2-rc.{height}", "2.0-alpha.{height}")]
    // modify release.versionIncrement: "Build"
    [InlineData("1.2.3-beta", null, ReleaseVersionIncrement.Build, "alpha", null, null, null, "v1.2.3", "1.2.3", "1.2.4-alpha")]
    [InlineData("1.2.3-beta", null, ReleaseVersionIncrement.Build, "alpha", "rc", null, null, "v1.2.3", "1.2.3-rc", "1.2.4-alpha")]
    [InlineData("1.2.3-beta.{height}", null, ReleaseVersionIncrement.Build, "alpha", null, null, null, "v1.2.3", "1.2.3", "1.2.4-alpha.{height}")]
    [InlineData("1.2.3-beta.{height}", null, ReleaseVersionIncrement.Build, "alpha", "rc", null, null, "v1.2.3", "1.2.3-rc.{height}", "1.2.4-alpha.{height}")]
    // modify release.firstUnstableTag
    [InlineData("1.2-beta", null, ReleaseVersionIncrement.Minor, "preview", null, null, null, "v1.2", "1.2", "1.3-preview")]
    [InlineData("1.2-beta", null, ReleaseVersionIncrement.Minor, "preview", "rc", null, null, "v1.2", "1.2-rc", "1.3-preview")]
    [InlineData("1.2-beta.{height}", null, ReleaseVersionIncrement.Minor, "preview", null, null, null, "v1.2", "1.2", "1.3-preview.{height}")]
    [InlineData("1.2-beta.{height}", null, ReleaseVersionIncrement.Minor, "preview", "rc", null, null, "v1.2", "1.2-rc.{height}", "1.3-preview.{height}")]
    // include build metadata in version
    [InlineData("1.2-beta+metadata", null, ReleaseVersionIncrement.Minor, "alpha", null, null, null, "v1.2", "1.2+metadata", "1.3-alpha+metadata")]
    [InlineData("1.2-beta+metadata", null, ReleaseVersionIncrement.Minor, "alpha", "rc", null, null, "v1.2", "1.2-rc+metadata", "1.3-alpha+metadata")]
    [InlineData("1.2-beta.{height}+metadata", null, ReleaseVersionIncrement.Minor, "alpha", null, null, null, "v1.2", "1.2+metadata", "1.3-alpha.{height}+metadata")]
    [InlineData("1.2-beta.{height}+metadata", null, ReleaseVersionIncrement.Minor, "alpha", "rc", null, null, "v1.2", "1.2-rc.{height}+metadata", "1.3-alpha.{height}+metadata")]
    // versions without prerelease tags
    [InlineData("1.2", null, ReleaseVersionIncrement.Minor, "alpha", null, null, null, "v1.2", "1.2", "1.3-alpha")]
    [InlineData("1.2", null, ReleaseVersionIncrement.Major, "alpha", null, null, null, "v1.2", "1.2", "2.0-alpha")]
    // explicitly set next version
    [InlineData("1.2-beta", null, null, null, null, "4.5", null, "v1.2", "1.2", "4.5-alpha")]
    [InlineData("1.2-beta.{height}", null, null, null, null, "4.5", null, "v1.2", "1.2", "4.5-alpha.{height}")]
    [InlineData("1.2-beta.{height}", null, null, "pre", null, "4.5.6", null, "v1.2", "1.2", "4.5.6-pre.{height}")]
    // explicitly set version increment overriding the setting from ReleaseOptions
    [InlineData("1.2-beta", null, ReleaseVersionIncrement.Minor, null, null, null, ReleaseVersionIncrement.Major, "v1.2", "1.2", "2.0-alpha")]
    [InlineData("1.2.3-beta", null, ReleaseVersionIncrement.Minor, null, null, null, ReleaseVersionIncrement.Build, "v1.2.3", "1.2.3", "1.2.4-alpha")]
    public void PrepareRelease_Master(
        // data for initial setup (version and release options configured in version.json)
        string initialVersion,
        string releaseOptionsBranchName,
        ReleaseVersionIncrement? releaseOptionsVersionIncrement,
        string releaseOptionsFirstUnstableTag,
        // arguments passed to PrepareRelease()
        string releaseUnstableTag,
        string nextVersion,
        ReleaseVersionIncrement? parameterVersionIncrement,
        // expected versions and branch name after running PrepareRelease()
        string expectedBranchName,
        string resultingReleaseVersion,
        string resultingMainVersion)
    {
#pragma warning restore SA1114 // Parameter list should follow declaration
        // create and configure repository
        this.InitializeSourceControl();

        // create version.json
        var initialVersionOptions = new VersionOptions()
        {
            Version = SemanticVersion.Parse(initialVersion),
            Release = new ReleaseOptions()
            {
                VersionIncrement = releaseOptionsVersionIncrement,
                BranchName = releaseOptionsBranchName,
                FirstUnstableTag = releaseOptionsFirstUnstableTag,
            },
        };
        this.WriteVersionFile(initialVersionOptions);

        var expectedVersionOptionsReleaseBranch = new VersionOptions()
        {
            Version = SemanticVersion.Parse(resultingReleaseVersion),
            Release = new ReleaseOptions()
            {
                VersionIncrement = releaseOptionsVersionIncrement,
                BranchName = releaseOptionsBranchName,
                FirstUnstableTag = releaseOptionsFirstUnstableTag,
            },
        };

        var expectedVersionOptionsCurrentBrach = new VersionOptions()
        {
            Version = SemanticVersion.Parse(resultingMainVersion),
            Release = new ReleaseOptions()
            {
                VersionIncrement = releaseOptionsVersionIncrement,
                BranchName = releaseOptionsBranchName,
                FirstUnstableTag = releaseOptionsFirstUnstableTag,
            },
        };

        string initialBranchName = this.LibGit2Repository.Head.FriendlyName;
        Commit tipBeforePrepareRelease = this.LibGit2Repository.Head.Tip;

        // prepare release
        var releaseManager = new ReleaseManager();
        releaseManager.PrepareRelease(this.RepoPath, releaseUnstableTag, nextVersion is null ? null : Version.Parse(nextVersion), parameterVersionIncrement);

        // check if a branch was created
        Assert.Contains(this.LibGit2Repository.Branches, branch => branch.FriendlyName == expectedBranchName);

        // PrepareRelease should switch back to the initial branch
        Assert.Equal(initialBranchName, this.LibGit2Repository.Head.FriendlyName);

        // check if release branch contains a new commit
        // parent of new commit must be the commit before preparing the release
        Branch releaseBranch = this.LibGit2Repository.Branches[expectedBranchName];
        {
            // If the original branch had no -prerelease tag, the release branch has no commit to author.
            if (string.IsNullOrEmpty(initialVersionOptions.Version.Prerelease))
            {
                Assert.Equal(releaseBranch.Tip.Id, tipBeforePrepareRelease.Id);
            }
            else
            {
                Assert.NotEqual(releaseBranch.Tip.Id, tipBeforePrepareRelease.Id);
                Assert.Equal(releaseBranch.Tip.Parents.Single().Id, tipBeforePrepareRelease.Id);
            }
        }

        if (string.IsNullOrEmpty(initialVersionOptions.Version.Prerelease))
        {
            // Verify that one commit was authored.
            Commit incrementCommit = this.LibGit2Repository.Head.Tip;
            Assert.Single(incrementCommit.Parents);
            Assert.Equal(tipBeforePrepareRelease.Id, incrementCommit.Parents.Single().Id);
        }
        else
        {
            // check if current branch contains new commits
            // - one commit that updates the version (parent must be the commit before preparing the release)
            // - one commit merging the release branch back to master and resolving the conflict
            Commit mergeCommit = this.LibGit2Repository.Head.Tip;
            Assert.Equal(2, mergeCommit.Parents.Count());
            Assert.Equal(releaseBranch.Tip.Id, mergeCommit.Parents.Skip(1).First().Id);

            Commit updateVersionCommit = mergeCommit.Parents.First();
            Assert.Single(updateVersionCommit.Parents);
            Assert.Equal(tipBeforePrepareRelease.Id, updateVersionCommit.Parents.First().Id);
        }

        // check version on release branch
        {
            VersionOptions releaseBranchVersion = this.GetVersionOptions(committish: releaseBranch.Tip.Sha);
            Assert.Equal(expectedVersionOptionsReleaseBranch, releaseBranchVersion);
        }

        // check version on master branch
        {
            VersionOptions currentBranchVersion = this.GetVersionOptions(committish: this.LibGit2Repository.Head.Tip.Sha);
            Assert.Equal(expectedVersionOptionsCurrentBrach, currentBranchVersion);
        }
    }

    [Theory]
    [InlineData("1.2", "rc", null)]
    [InlineData("1.2+metadata", "rc", null)]
    [InlineData("1.2+metadata", null, "0.9")]
    public void PrepareRelease_MasterWithVersionDecrement(string initialVersion, string releaseUnstableTag, string nextVersion)
    {
        // create and configure repository
        this.InitializeSourceControl();

        // create version.json
        var versionOptions = new VersionOptions() { Version = SemanticVersion.Parse(initialVersion) };
        this.WriteVersionFile(versionOptions);

        // running PrepareRelease should result in an error
        // because we're setting the version on master to a lower version
        this.AssertError(
            () => new ReleaseManager().PrepareRelease(this.RepoPath, releaseUnstableTag, nextVersion is null ? null : Version.Parse(nextVersion)),
            ReleasePreparationError.VersionDecrement);
    }

    [Theory]
    [InlineData("1.2", "1.2")]
    public void PrepareRelease_MasterWithoutVersionIncrement(string initialVersion, string nextVersion)
    {
        // create and configure repository
        this.InitializeSourceControl();

        // create version.json
        var versionOptions = new VersionOptions() { Version = SemanticVersion.Parse(initialVersion) };
        this.WriteVersionFile(versionOptions);

        // running PrepareRelease should result in an error
        // because we're trying to set master to the version it already has
        this.AssertError(
            () => new ReleaseManager().PrepareRelease(this.RepoPath, null, nextVersion is null ? null : Version.Parse(nextVersion)),
            ReleasePreparationError.NoVersionIncrement);
    }

    [Fact]
    public void PrepareRelease_DetachedHead()
    {
        this.InitializeSourceControl();
        this.WriteVersionFile("1.0", "-alpha");
        Commands.Checkout(this.LibGit2Repository, this.LibGit2Repository.Head.Commits.First());
        ReleasePreparationException ex = Assert.Throws<ReleasePreparationException>(() => new ReleaseManager().PrepareRelease(this.RepoPath));
        Assert.Equal(ReleasePreparationError.DetachedHead, ex.Error);
    }

    [Fact]
    public void PrepareRelease_InvalidVersionIncrement()
    {
        // create and configure repository
        this.InitializeSourceControl();

        // create version.json
        var versionOptions = new VersionOptions()
        {
            Version = SemanticVersion.Parse("1.2"),
            Release = new ReleaseOptions() { VersionIncrement = ReleaseVersionIncrement.Build },
        };
        this.WriteVersionFile(versionOptions);

        // running PrepareRelease should result in an error
        // because a 2-segment version is incompatibale with a increment setting of "build"
        this.AssertError(() => new ReleaseManager().PrepareRelease(this.RepoPath), ReleasePreparationError.InvalidVersionIncrementSetting);
    }

    [Fact]
    public void PrepareRelease_TextOutput()
    {
        // create and configure repository
        this.InitializeSourceControl();

        // create version.json
        var versionOptions = new VersionOptions() { Version = SemanticVersion.Parse("1.0") };
        this.WriteVersionFile(versionOptions);

        var stdout = new StringWriter();
        var releaseManager = new ReleaseManager(stdout);
        releaseManager.PrepareRelease(this.RepoPath);

        // by default, text output mode should be used => trying to parse it as JSON should fail
        Assert.ThrowsAny<JsonException>(() => JsonConvert.DeserializeObject(stdout.ToString()));
    }

    [Fact]
    public void PrepareRelease_JsonOutput()
    {
        // create and configure repository
        this.InitializeSourceControl();

        // create version.json
        var versionOptions = new VersionOptions()
        {
            Version = SemanticVersion.Parse("1.0"),
            Release = new ReleaseOptions()
            {
                BranchName = "v{version}",
                VersionIncrement = ReleaseVersionIncrement.Minor,
            },
        };
        this.WriteVersionFile(versionOptions);

        string currentBranchName = this.LibGit2Repository.Head.FriendlyName;
        string releaseBranchName = "v1.0";

        // run release preparation
        var stdout = new StringWriter();
        var releaseManager = new ReleaseManager(stdout);
        releaseManager.PrepareRelease(this.RepoPath, outputMode: ReleaseManager.ReleaseManagerOutputMode.Json);

        // Expected output:
        // {
        //     "CurrentBranch" : {
        //         "Name" : "<NAME-OF-CURRENT-BRANCH>",
        //         "Commit" : "<HEAD-COMMIT-OF-CURRENT-BRANCH>",
        //         "Version" : "<UPDATED-VERSION-ON-CURRENT-BRANCH>",
        //     },
        //     "NewBranch" : {
        //         "Name" : "<NAME-OF-CREATED-BRANCH>",
        //         "Commit" : "<HEAD-COMMIT-OF-CREATED-BRANCH>",
        //         "Version" : "<VERSION-ON-CREATED-BRANCH>",
        //     }
        // }
        var jsonOutput = JObject.Parse(stdout.ToString());

        // check "CurrentBranch" output
        {
            string expectedCommitId = this.LibGit2Repository.Branches[currentBranchName].Tip.Sha;
            string expectedVersion = this.GetVersionOptions(committish: this.LibGit2Repository.Branches[currentBranchName].Tip.Sha).Version.ToString();

            var currentBranchOutput = jsonOutput.Property("CurrentBranch")?.Value as JObject;
            Assert.NotNull(currentBranchOutput);

            Assert.Equal(currentBranchName, currentBranchOutput.GetValue("Name")?.ToString());
            Assert.Equal(expectedCommitId, currentBranchOutput.GetValue("Commit")?.ToString());
            Assert.Equal(expectedVersion, currentBranchOutput.GetValue("Version")?.ToString());
        }

        // Check "NewBranch" output
        {
            string expectedCommitId = this.LibGit2Repository.Branches[releaseBranchName].Tip.Sha;
            string expectedVersion = this.GetVersionOptions(committish: this.LibGit2Repository.Branches[releaseBranchName].Tip.Sha).Version.ToString();

            var newBranchOutput = jsonOutput.Property("NewBranch")?.Value as JObject;
            Assert.NotNull(newBranchOutput);

            Assert.Equal(releaseBranchName, newBranchOutput.GetValue("Name")?.ToString());
            Assert.Equal(expectedCommitId, newBranchOutput.GetValue("Commit")?.ToString());
            Assert.Equal(expectedVersion, newBranchOutput.GetValue("Version")?.ToString());
        }
    }

    [Fact]
    public void PrepareRelease_JsonOutputWhenUpdatingReleaseBranch()
    {
        // create and configure repository
        this.InitializeSourceControl();

        // create version.json
        var versionOptions = new VersionOptions()
        {
            Version = SemanticVersion.Parse("1.0"),
            Release = new ReleaseOptions()
            {
                BranchName = "v{version}",
                VersionIncrement = ReleaseVersionIncrement.Minor,
            },
        };
        this.WriteVersionFile(versionOptions);
        string branchName = "v1.0";

        // switch to release branch
        Commands.Checkout(this.LibGit2Repository, this.LibGit2Repository.CreateBranch(branchName));

        // run release preparation
        var stdout = new StringWriter();
        var releaseManager = new ReleaseManager(stdout);
        releaseManager.PrepareRelease(this.RepoPath, outputMode: ReleaseManager.ReleaseManagerOutputMode.Json);

        // Expected output:
        // {
        //     "CurrentBranch" : {
        //         "Name" : "<NAME>",
        //         "Commit" : "<COMMIT>",
        //         "Version" : "<VERSION>",
        //     },
        //     "NewBranch" : null
        // }
        var jsonOutput = JObject.Parse(stdout.ToString());

        // check "CurrentBranch"  output
        {
            string expectedCommitId = this.LibGit2Repository.Branches[branchName].Tip.Sha;
            string expectedVersion = this.GetVersionOptions(committish: this.LibGit2Repository.Branches[branchName].Tip.Sha).Version.ToString();

            var currentBranchOutput = jsonOutput.Property("CurrentBranch")?.Value as JObject;
            Assert.NotNull(currentBranchOutput);

            Assert.Equal(branchName, currentBranchOutput.GetValue("Name")?.ToString());
            Assert.Equal(expectedCommitId, currentBranchOutput.GetValue("Commit")?.ToString());
            Assert.Equal(expectedVersion, currentBranchOutput.GetValue("Version")?.ToString());
        }

        // Check "NewBranch" output
        {
            // no new branch was created, so "NewBranch" should be null
            var newBranchOutput = jsonOutput.Property("NewBranch")?.Value as JObject;
            Assert.Null(newBranchOutput);
        }
    }

    [Fact]
    public void PrepareRelease_ResetsVersionHeightOffset()
    {
        // create and configure repository
        this.InitializeSourceControl();

        var initialVersionOptions = new VersionOptions()
        {
            Version = SemanticVersion.Parse("1.0-beta"),
            VersionHeightOffset = 5,
        };

        var expectedReleaseVersionOptions = new VersionOptions()
        {
            Version = SemanticVersion.Parse("1.0"),
            VersionHeightOffset = 5,
        };

        var expectedMainVersionOptions = new VersionOptions()
        {
            Version = SemanticVersion.Parse("1.1-alpha"),
        };

        // create version.json
        this.WriteVersionFile(initialVersionOptions);

        Commit tipBeforePrepareRelease = this.LibGit2Repository.Head.Tip;

        var releaseManager = new ReleaseManager();
        releaseManager.PrepareRelease(this.RepoPath);

        this.SetContextToHead();
        VersionOptions newVersion = this.Context.VersionFile.GetVersion();
        Assert.Equal(expectedMainVersionOptions, newVersion);

        VersionOptions releaseVersion = this.GetVersionOptions(committish: this.LibGit2Repository.Branches["v1.0"].Tip.Sha);
        Assert.Equal(expectedReleaseVersionOptions, releaseVersion);
    }

    [Fact]
    public void PrepareRelease_DoesNotResetNegativeVersionHeightOffset()
    {
        // create and configure repository
        this.InitializeSourceControl();

        var initialVersionOptions = new VersionOptions
        {
            Version = SemanticVersion.Parse("1.0-beta"),
            VersionHeightOffset = -1,
        };

        var expectedReleaseVersionOptions = new VersionOptions
        {
            Version = SemanticVersion.Parse("1.0"),
            VersionHeightOffset = -1,
        };

        var expectedMainVersionOptions = new VersionOptions
        {
            Version = SemanticVersion.Parse("1.1-alpha"),
            VersionHeightOffset = -1,
        };

        // create version.json
        this.WriteVersionFile(initialVersionOptions);

        var releaseManager = new ReleaseManager();
        releaseManager.PrepareRelease(this.RepoPath);

        this.SetContextToHead();
        VersionOptions newVersion = this.Context.VersionFile.GetVersion();
        Assert.Equal(expectedMainVersionOptions, newVersion);

        VersionOptions releaseVersion = this.GetVersionOptions(committish: this.LibGit2Repository.Branches["v1.0"].Tip.Sha);
        Assert.Equal(expectedReleaseVersionOptions, releaseVersion);
    }

    [Theory]
    [InlineData("1.0-beta", "{0} Custom commit message pattern", "1.0 Custom commit message pattern")]
    [InlineData("1.0-beta", "Custom commit message pattern - {0} custom message", "Custom commit message pattern - 1.0 custom message")]
    [InlineData("1.0-beta", "Custom commit message pattern - {0}", "Custom commit message pattern - 1.0")]
    [InlineData("1.0-beta", "{0}", "1.0")]
    public void PrepareRelease_WithCustomCommitMessagePattern(string initialVersion, string commitMessagePattern, string expectedCommitMessage)
    {
        // Create and configure the repository
        this.InitializeSourceControl();

        var versionOptions = new VersionOptions()
        {
            Version = SemanticVersion.Parse(initialVersion),
        };

        this.WriteVersionFile(versionOptions);

        // Run PrepareRelease with the custom commit message pattern
        var releaseManager = new ReleaseManager();
        releaseManager.PrepareRelease(this.RepoPath, unformattedCommitMessage: commitMessagePattern);

        // Verify that the commit message on the release branch matches the expected pattern
        string releaseBranchName = "v1.0";
        Branch releaseBranch = this.LibGit2Repository.Branches[releaseBranchName];
        Commit releaseBranchCommit = releaseBranch.Tip;
        Assert.Equal(expectedCommitMessage, releaseBranchCommit.MessageShort);
    }

    [Fact]
<<<<<<< HEAD
    public void SimulatePrepareRelease_BasicScenario()
    {
        this.InitializeSourceControl();

        var versionOptions = new VersionOptions()
        {
            Version = SemanticVersion.Parse("1.2-beta"),
            Release = new ReleaseOptions()
            {
                VersionIncrement = ReleaseVersionIncrement.Minor,
                FirstUnstableTag = "alpha",
            },
        };
        this.WriteVersionFile(versionOptions);

        var releaseManager = new ReleaseManager();
        ReleaseManager.ReleaseInfo result = releaseManager.PrepareRelease(this.RepoPath, whatIf: true);

        Assert.NotNull(result);
        Assert.Equal("v1.2", result.NewBranch.Name);
        Assert.Equal("1.2", result.NewBranch.Version.ToString());
        Assert.Equal("master", result.CurrentBranch.Name);
        Assert.Equal("1.3-alpha", result.CurrentBranch.Version.ToString());
    }

    [Fact]
    public void SimulatePrepareRelease_WithPrereleaseTag()
    {
        this.InitializeSourceControl();

        var versionOptions = new VersionOptions()
        {
            Version = SemanticVersion.Parse("1.2-beta"),
            Release = new ReleaseOptions()
            {
                VersionIncrement = ReleaseVersionIncrement.Minor,
                FirstUnstableTag = "alpha",
            },
        };
        this.WriteVersionFile(versionOptions);

        var releaseManager = new ReleaseManager();
        ReleaseManager.ReleaseInfo result = releaseManager.PrepareRelease(this.RepoPath, "rc", whatIf: true);

        Assert.NotNull(result);
        Assert.Equal("v1.2", result.NewBranch.Name);
        Assert.Equal("1.2-rc", result.NewBranch.Version.ToString());
        Assert.Equal("master", result.CurrentBranch.Name);
        Assert.Equal("1.3-alpha", result.CurrentBranch.Version.ToString());
    }

    [Fact]
    public void SimulatePrepareRelease_WithVersionIncrement()
    {
        this.InitializeSourceControl();

        var versionOptions = new VersionOptions()
        {
            Version = SemanticVersion.Parse("1.2-beta"),
            Release = new ReleaseOptions()
            {
                VersionIncrement = ReleaseVersionIncrement.Minor,
                FirstUnstableTag = "alpha",
            },
        };
        this.WriteVersionFile(versionOptions);

        var releaseManager = new ReleaseManager();
        ReleaseManager.ReleaseInfo result = releaseManager.PrepareRelease(this.RepoPath, versionIncrement: ReleaseVersionIncrement.Major, whatIf: true);

        Assert.NotNull(result);
        Assert.Equal("v1.2", result.NewBranch.Name);
        Assert.Equal("1.2", result.NewBranch.Version.ToString());
        Assert.Equal("master", result.CurrentBranch.Name);
        Assert.Equal("2.0-alpha", result.CurrentBranch.Version.ToString());
    }

    [Fact]
    public void SimulatePrepareRelease_WithNextVersion()
    {
        this.InitializeSourceControl();

        var versionOptions = new VersionOptions()
        {
            Version = SemanticVersion.Parse("1.2-beta"),
            Release = new ReleaseOptions()
            {
                VersionIncrement = ReleaseVersionIncrement.Minor,
                FirstUnstableTag = "alpha",
            },
        };
        this.WriteVersionFile(versionOptions);

        var releaseManager = new ReleaseManager();
        ReleaseManager.ReleaseInfo result = releaseManager.PrepareRelease(this.RepoPath, nextVersion: new Version("1.5"), whatIf: true);

        Assert.NotNull(result);
        Assert.Equal("v1.2", result.NewBranch.Name);
        Assert.Equal("1.2", result.NewBranch.Version.ToString());
        Assert.Equal("master", result.CurrentBranch.Name);
        Assert.Equal("1.5-alpha", result.CurrentBranch.Version.ToString());
    }

    // Note: SameVersionError test removed because it requires very specific conditions
    // that are difficult to reproduce in simulation mode
    [Fact]
    public void SimulatePrepareRelease_BranchAlreadyExists()
    {
        this.InitializeSourceControl();

        var versionOptions = new VersionOptions()
        {
            Version = SemanticVersion.Parse("1.2-beta"),
            Release = new ReleaseOptions()
            {
                VersionIncrement = ReleaseVersionIncrement.Minor,
                FirstUnstableTag = "alpha",
            },
        };
        this.WriteVersionFile(versionOptions);

        // Create the release branch manually to simulate it already existing
        Commands.Checkout(this.LibGit2Repository, this.LibGit2Repository.CreateBranch("v1.2"));
        Commands.Checkout(this.LibGit2Repository, "master");

        var releaseManager = new ReleaseManager();

        // Should throw because release branch already exists
        this.AssertError(() => releaseManager.PrepareRelease(this.RepoPath, whatIf: true), ReleasePreparationError.BranchAlreadyExists);
    }

    [Fact]
    public void SimulatePrepareRelease_OnReleaseBranch()
    {
        this.InitializeSourceControl();

        var versionOptions = new VersionOptions()
        {
            Version = SemanticVersion.Parse("1.2-beta"),
            Release = new ReleaseOptions()
            {
                VersionIncrement = ReleaseVersionIncrement.Minor,
                FirstUnstableTag = "alpha",
            },
        };
        this.WriteVersionFile(versionOptions);

        // Create and checkout the release branch
        Commands.Checkout(this.LibGit2Repository, this.LibGit2Repository.CreateBranch("v1.2"));

        var releaseManager = new ReleaseManager();
        ReleaseManager.ReleaseInfo result = releaseManager.PrepareRelease(this.RepoPath, whatIf: true);

        Assert.NotNull(result);
        Assert.Equal("v1.2", result.CurrentBranch.Name);
        Assert.Equal("1.2", result.CurrentBranch.Version.ToString());
        // When on release branch, no new branch is created
        Assert.Null(result.NewBranch);
=======
    public void PrepareRelease_ResetsVersionHeightOffsetAppliesTo()
    {
        // create and configure repository
        this.InitializeSourceControl();

        var initialVersionOptions = new VersionOptions()
        {
            Version = SemanticVersion.Parse("1.0-beta"),
            VersionHeightOffset = 5,
            VersionHeightOffsetAppliesTo = SemanticVersion.Parse("1.0-beta"),
        };

        var expectedReleaseVersionOptions = new VersionOptions()
        {
            Version = SemanticVersion.Parse("1.0"),
            VersionHeightOffset = 5,
            VersionHeightOffsetAppliesTo = SemanticVersion.Parse("1.0-beta"),
        };

        var expectedMainVersionOptions = new VersionOptions()
        {
            Version = SemanticVersion.Parse("1.1-alpha"),
        };

        // create version.json
        this.WriteVersionFile(initialVersionOptions);

        Commit tipBeforePrepareRelease = this.LibGit2Repository.Head.Tip;

        var releaseManager = new ReleaseManager();
        releaseManager.PrepareRelease(this.RepoPath);

        this.SetContextToHead();
        VersionOptions newVersion = this.Context.VersionFile.GetVersion();
        Assert.Equal(expectedMainVersionOptions, newVersion);

        VersionOptions releaseVersion = this.GetVersionOptions(committish: this.LibGit2Repository.Branches["v1.0"].Tip.Sha);
        Assert.Equal(expectedReleaseVersionOptions, releaseVersion);
>>>>>>> d5de993e
    }

    /// <inheritdoc/>
    protected override void InitializeSourceControl(bool withInitialCommit = true)
    {
        base.InitializeSourceControl(withInitialCommit);
        this.Ignore_git2_UntrackedFile();
    }

    private void AssertError(Action testCode, ReleasePreparationError expectedError)
    {
        ReleasePreparationException ex = Assert.Throws<ReleasePreparationException>(testCode);
        Assert.Equal(expectedError, ex.Error);
    }
}<|MERGE_RESOLUTION|>--- conflicted
+++ resolved
@@ -704,7 +704,6 @@
     }
 
     [Fact]
-<<<<<<< HEAD
     public void SimulatePrepareRelease_BasicScenario()
     {
         this.InitializeSourceControl();
@@ -863,7 +862,9 @@
         Assert.Equal("1.2", result.CurrentBranch.Version.ToString());
         // When on release branch, no new branch is created
         Assert.Null(result.NewBranch);
-=======
+    }
+
+    [Fact]
     public void PrepareRelease_ResetsVersionHeightOffsetAppliesTo()
     {
         // create and configure repository
@@ -902,7 +903,6 @@
 
         VersionOptions releaseVersion = this.GetVersionOptions(committish: this.LibGit2Repository.Branches["v1.0"].Tip.Sha);
         Assert.Equal(expectedReleaseVersionOptions, releaseVersion);
->>>>>>> d5de993e
     }
 
     /// <inheritdoc/>
