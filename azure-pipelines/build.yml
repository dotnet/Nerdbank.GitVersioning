--- conflicted
+++ resolved
@@ -23,7 +23,7 @@
   - template: install-dependencies.yml
   - pwsh: |
       Invoke-WebRequest -Uri "https://dot.net/v1/dotnet-install.ps1" -OutFile dotnet-install.ps1
-      & .\dotnet-install.ps1 -Architecture x86 -Version 8.0.402 -InstallDir "C:\Program Files (x86)\dotnet\" -NoPath -Verbose
+      & .\dotnet-install.ps1 -Architecture x86 -Version 9.0.100 -InstallDir "C:\Program Files (x86)\dotnet\" -NoPath -Verbose
     displayName: ⚙ Install 32-bit .NET SDK and runtimes
 
   - template: dotnet.yml
@@ -46,26 +46,8 @@
       RunTests: ${{ parameters.RunTests }}
   - script: dotnet format --verify-no-changes
     displayName: 💅 Verify formatted code
-<<<<<<< HEAD
-=======
     env:
       dotnetformat: true # part of a workaround for https://github.com/dotnet/sdk/issues/44951
-  - template: expand-template.yml
-
-- job: macOS
-  condition: ${{ parameters.includeMacOS }}
-  pool:
-    vmImage: macOS-14
-  steps:
-  - checkout: self
-    fetchDepth: 0 # avoid shallow clone so nbgv can do its work.
-    clean: true
-  - template: install-dependencies.yml
-  - template: dotnet.yml
-    parameters:
-      RunTests: ${{ parameters.RunTests }}
-  - template: expand-template.yml
->>>>>>> feb1a465
 
 - job: WrapUp
   dependsOn:
