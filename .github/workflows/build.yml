name: 🏭 Build

on:
  push:
    branches:
    - main
    - 'v*.*'
    - validate/*
  pull_request:
  workflow_dispatch:

env:
  DOTNET_SKIP_FIRST_TIME_EXPERIENCE: true
  BUILDCONFIGURATION: Release
  # codecov_token: 4dc9e7e2-6b01-4932-a180-847b52b43d35 # Get a new one from https://codecov.io/
  NUGET_PACKAGES: ${{ github.workspace }}/.nuget/packages/

# dotnetfoundation code signing

jobs:
  build:
    name: 🏭 Build

    runs-on: ${{ matrix.os }}
    strategy:
      fail-fast: false
      matrix:
        os:
        - ubuntu-22.04
        - windows-2022

    steps:
    - uses: actions/checkout@v4
      with:
        fetch-depth: 0 # avoid shallow clone so nbgv can do its work.
        submodules: true
    - name: ⚙ Install prerequisites
      run: |
        ./init.ps1 -UpgradePrerequisites
        dotnet --info

        # Print mono version if it is present.
        if (Get-Command mono -ErrorAction SilentlyContinue) {
          mono --version
        }
      shell: pwsh
    - name: ⚙ Install 32-bit .NET SDK and runtimes
      shell: pwsh
      run: |
        Invoke-WebRequest -Uri "https://dot.net/v1/dotnet-install.ps1" -OutFile dotnet-install.ps1
        & .\dotnet-install.ps1 -Architecture x86 -Version 9.0.101 -InstallDir "C:\Program Files (x86)\dotnet\" -NoPath -Verbose
      if: runner.os == 'Windows'
    - name: ⚙️ Set pipeline variables based on source
      run: tools/variables/_define.ps1
      shell: pwsh
    - name: 🛠 build
      run: dotnet build -t:build,pack --no-restore -c ${{ env.BUILDCONFIGURATION }} -warnAsError -warnNotAsError:NU1901,NU1902,NU1903,NU1904 /bl:"${{ runner.temp }}/_artifacts/build_logs/build.binlog"
    - name: 🛠️ Build LKG package
      run: dotnet pack -c ${{ env.BUILDCONFIGURATION }} --no-build -p:PackLKG=true /bl:"${{ runner.temp }}/_artifacts/build_logs/msbuild_lkg.binlog"
      working-directory: src/Nerdbank.GitVersioning.Tasks
    - name: 📢 Publish nbgv tool
      run: dotnet publish -c ${{ env.BUILDCONFIGURATION }} -o ../nerdbank-gitversioning.npm/out/nbgv.cli/tools/net8.0/any /bl:"${{ runner.temp }}/_artifacts/build_logs/nbgv_publish.binlog"
      working-directory: src/nbgv
    - name: 🛠️ Build nerdbank-gitversioning NPM package
      run: yarn build
      working-directory: src/nerdbank-gitversioning.npm
    - name: Capture .git directory
      shell: pwsh
      run: |
        md ${{ runner.temp }}\_artifacts\drop
        7z a ${{ runner.temp }}\_artifacts\drop\nbgv.7z * -r
        Write-Host "##vso[artifact.upload containerfolder=drop;artifactname=drop;]${{ runner.temp }}\_artifacts\drop"
      if: failure() && runner.os == 'Windows'
    - name: 🧪 test
      run: |
        Write-Host "⚙️ Configure git commit author for testing"
        git config --global user.name ci
        git config --global user.email me@ci.com

        Write-Host "🧪 Run tests"
        tools/dotnet-test-cloud.ps1 -Configuration ${{ env.BUILDCONFIGURATION }} -Agent ${{ runner.os }} -PublishResults
      shell: pwsh
    - name: 🧪 test x86
      run: tools/dotnet-test-cloud.ps1 -Configuration ${{ env.BUILDCONFIGURATION }} -Agent ${{ runner.os }} -PublishResults -X86
      if: success() && runner.os == 'Windows'
    - name: 💅🏻 Verify formatted code
      run: dotnet format --verify-no-changes --no-restore
      shell: pwsh
      if: runner.os == 'Linux'
    - name: 📚 Verify docfx build
      run: dotnet docfx docfx/docfx.json --warningsAsErrors --disableGitFeatures
      if: runner.os == 'Linux'
    - name: ⚙ Update pipeline variables based on build outputs
      run: tools/variables/_define.ps1
      shell: pwsh
    - name: 📢 Publish artifacts
      uses: ./.github/actions/publish-artifacts
      if: cancelled() == false
    - name: 📦 Push CI package
      shell: pwsh
      run: |
        if ('${{ secrets.AZP_TOKEN }}') {
          dotnet nuget add source https://pkgs.dev.azure.com/andrewarnott/OSS/_packaging/PublicCI/nuget/v3/index.json -n publicCI -u andrewarnott -p ${{ secrets.AZP_TOKEN }} --store-password-in-clear-text
          dotnet nuget push ${{ runner.temp }}\_artifacts\deployables\*.nupkg -s publicCI -k x
          dotnet nuget push ${{ runner.temp }}\_artifacts\deployables-LKG\*.nupkg -s publicCI -k x
        }
      if: success() && runner.os == 'Windows' && github.event_name != 'pull_request'
      continue-on-error: true
    - name: 📢 Publish code coverage results to codecov.io
      run: ./tools/publish-CodeCov.ps1 -CodeCovToken "${{ env.codecov_token }}" -PathToCodeCoverage "${{ runner.temp }}/_artifacts/coverageResults" -Name "${{ runner.os }} Coverage Results" -Flags "${{ runner.os }}"
      shell: pwsh
      timeout-minutes: 3
      continue-on-error: true
      if: env.codecov_token != ''

<<<<<<< HEAD
  functional_testing:
    name: 🧪 Functional testing
    needs: build
    runs-on: ${{ matrix.os }}

    strategy:
      fail-fast: false
      matrix:
        include:
          - os: ubuntu-22.04
            container: mcr.microsoft.com/dotnet/sdk:8.0-jammy
          - os: ubuntu-22.04
            container: mcr.microsoft.com/dotnet/sdk:9.0-noble
          - os: ubuntu-22.04
            container: mcr.microsoft.com/dotnet/sdk:8.0
          - os: ubuntu-22.04
            container: mcr.microsoft.com/dotnet/sdk:9.0
          - os: macos-14
            container: ""

    # This uses a matrix value for the container; macOS will have an empty string, which means no container.
    container:
      image: ${{ matrix.container }}
      # GitHub Actions will ignore an empty image automatically.

    steps:
    - name: Show .NET SDK info
      shell: pwsh
      run: dotnet --info

    - name: Download Build Artifacts
      uses: actions/download-artifact@v4
      with:
        name: deployables-Windows
        path: deployables

    - name: Set up git username and email address
      shell: pwsh
      run: |
        git config --global init.defaultBranch main
        git config --global user.name ci
        git config --global user.email me@ci.com

    - name: Consume NB.GV from .NET build
      shell: bash
      run: >
        PkgFileName=$(ls deployables/Nerdbank.GitVersioning.*nupkg)

        NBGV_NuGetPackageVersion=$([[ $PkgFileName =~ Nerdbank.GitVersioning\.(.*)\.nupkg ]] && echo "${BASH_REMATCH[1]}")

        echo "<configuration><packageSources><add key='local' value='deployables' /></packageSources></configuration>" > nuget.config &&
        dotnet new classlib -o lib &&
        cd lib &&
        echo '{"version":"42.42"}' > version.json &&
        git init &&
        git add version.json &&
        git commit -m "Initial commit" &&
        mkdir lib && cd lib &&
        for l in c# f# vb;
        do
          echo Testing language $l &&
          dotnet new classlib -lang=$l &&
          dotnet add package nerdbank.gitversioning -v $NBGV_NuGetPackageVersion &&
          dotnet pack -c debug /p:TreatWarningsAsErrors=false &&
          ls bin/debug/lib.42.42.1*.nupkg 1> /dev/null 2>&1 &&
          rm -r *
          if [ $? -ne 0 ]; then exit 1; fi
        done

    - name: Consume Cake.GitVersioning
      shell: bash
      run: >
        PkgFileName=$(ls deployables/Cake.GitVersioning.*nupkg)

        NBGV_NuGetPackageVersion=$([[ $PkgFileName =~ Cake.GitVersioning\.(.*)\.nupkg ]] && echo "${BASH_REMATCH[1]}")

        echo $NBGV_NuGetPackageVersion

        mkdir caketest &&
        cd caketest &&
        git init &&
        dotnet new tool-manifest &&
        dotnet tool install Cake.Tool

        echo "#addin nuget:?package=Cake.GitVersioning&version=${NBGV_NuGetPackageVersion}&prerelease=true"

        echo "#addin nuget:?package=Cake.GitVersioning&version=${NBGV_NuGetPackageVersion}&prerelease=true" > build.cake

        echo "Information(GitVersioningGetVersion().Version.ToString());" >> build.cake

        dotnet cake

    - name: Use nbgv dotnet CLI tool
      shell: bash
      run: >
        echo DOTNET_ROOT=$DOTNET_ROOT

        PkgFileName=$(ls deployables/Nerdbank.GitVersioning.*nupkg)

        NBGV_NuGetPackageVersion=$([[ $PkgFileName =~ Nerdbank.GitVersioning\.(.*)\.nupkg ]] && echo "${BASH_REMATCH[1]}")

        dotnet tool install nbgv --tool-path . --version $NBGV_NuGetPackageVersion --add-source deployables-Windows &&
        ./nbgv get-version -f json -p lib &&
        ./nbgv get-version -f json -p lib | grep 42.42.1

  perf_testing:
    name: 🫏 Performance testing

    runs-on: ${{ matrix.os }}
    strategy:
      fail-fast: false
      matrix:
        include:
        - os: ubuntu-22.04
          repoDir: '~/git'
        - os: windows-2022
          repoDir: '${USERPROFILE}/source/repos'
        - os: macos-14
          repoDir: '~/git'

    steps:
    - uses: actions/checkout@v4
      with:
        fetch-depth: 0 # avoid shallow clone so nbgv can do its work.
        submodules: true

    - name: Install .NET SDK
      uses: actions/setup-dotnet@v2
      with:
        global-json-file: global.json

    - name: Show .NET SDK info
      run: dotnet --info

    - name: Clone test repos
      shell: bash
      run: |
        mkdir -p ${{ matrix.repoDir }}
        git clone https://github.com/xunit/xunit ${{ matrix.repoDir }}/xunit
        git clone https://github.com/gimlichael/Cuemon ${{ matrix.repoDir }}/Cuemon
        git clone https://github.com/kerryjiang/SuperSocket ${{ matrix.repoDir }}/SuperSocket
        git clone https://github.com/dotnet/Nerdbank.GitVersioning ${{ matrix.repoDir }}/Nerdbank.GitVersioning

    - name: Build in Release mode
      run: dotnet build -c Release
      working-directory: test/Nerdbank.GitVersioning.Benchmarks

    - name: Run benchmarks (packed)
      run: dotnet run -c Release -f net9.0 --no-build -- --filter '*GetVersionBenchmarks*' --artifacts ${{ runner.temp }}/_artifacts//benchmarks/packed/${{ matrix.os }}
      working-directory: test/Nerdbank.GitVersioning.Benchmarks

    - name: Unpack Git repositories
      shell: bash
      run: |
        cd ${{ matrix.repoDir }}/xunit
        git unpack-objects < .git/objects/pack/*.pack

        cd ${{ matrix.repoDir }}/Cuemon
        git unpack-objects < .git/objects/pack/*.pack

        cd ${{ matrix.repoDir }}/SuperSocket
        git unpack-objects < .git/objects/pack/*.pack

        cd ${{ matrix.repoDir }}/Nerdbank.GitVersioning
        git unpack-objects < .git/objects/pack/*.pack

    - name: Run benchmarks (unpacked)
      run: dotnet run -c Release -f net9.0 --no-build -- --filter '*GetVersionBenchmarks*' --artifacts ${{ runner.temp }}/_artifacts//benchmarks/unpacked/${{ matrix.os }}
      working-directory: test/Nerdbank.GitVersioning.Benchmarks

    - name: Publish benchmarks artifacts
      uses: actions/upload-artifact@v4
      with:
        name: benchmarks-${{ matrix.os }}
        path: ${{ runner.temp }}/_artifacts/benchmarks
=======
  docs:
    name: 📃 Docs
    runs-on: ubuntu-latest
    steps:
    - uses: actions/checkout@v4
    - name: 🔗 Markup Link Checker (mlc)
      uses: becheran/mlc@v0.19.2
      with:
        args: --do-not-warn-for-redirect-to https://learn.microsoft.com*,https://dotnet.microsoft.com/*,https://dev.azure.com/*,https://app.codecov.io/* -p docfx
>>>>>>> 574886f5
<|MERGE_RESOLUTION|>--- conflicted
+++ resolved
@@ -113,7 +113,6 @@
       continue-on-error: true
       if: env.codecov_token != ''
 
-<<<<<<< HEAD
   functional_testing:
     name: 🧪 Functional testing
     needs: build
@@ -289,7 +288,7 @@
       with:
         name: benchmarks-${{ matrix.os }}
         path: ${{ runner.temp }}/_artifacts/benchmarks
-=======
+
   docs:
     name: 📃 Docs
     runs-on: ubuntu-latest
@@ -298,5 +297,4 @@
     - name: 🔗 Markup Link Checker (mlc)
       uses: becheran/mlc@v0.19.2
       with:
-        args: --do-not-warn-for-redirect-to https://learn.microsoft.com*,https://dotnet.microsoft.com/*,https://dev.azure.com/*,https://app.codecov.io/* -p docfx
->>>>>>> 574886f5
+        args: --do-not-warn-for-redirect-to https://learn.microsoft.com*,https://dotnet.microsoft.com/*,https://dev.azure.com/*,https://app.codecov.io/* -p docfx