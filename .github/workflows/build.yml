--- conflicted
+++ resolved
@@ -26,14 +26,8 @@
       fail-fast: false
       matrix:
         os:
-<<<<<<< HEAD
-        - ubuntu-22.04
-        - windows-2022
-=======
         - ubuntu-24.04
-        - macOS-15
         - windows-2025
->>>>>>> 25c8c0d6
 
     steps:
     - uses: actions/checkout@8e8c483db84b4bee98b60c0593521ed34d9990e8 # v6.0.1
