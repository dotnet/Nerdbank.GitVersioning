--- conflicted
+++ resolved
@@ -15,12 +15,10 @@
     [DebuggerDisplay("{DebuggerDisplay,nq}")]
     public class VersionOptions : IEquatable<VersionOptions>
     {
-<<<<<<< HEAD
         public override string ToString() => DebuggerDisplay;
-=======
+
         [DebuggerBrowsable(DebuggerBrowsableState.Never)]
         private string gitCommitIdPrefix;
->>>>>>> 35245969
 
         /// <summary>
         /// Default value for <see cref="VersionPrecision"/>.
