--- conflicted
+++ resolved
@@ -992,12 +992,8 @@
                     && AssemblyVersionOptions.EqualWithDefaultsComparer.Singleton.Equals(x.AssemblyVersionOrDefault, y.AssemblyVersionOrDefault)
                     && NuGetPackageVersionOptions.EqualWithDefaultsComparer.Singleton.Equals(x.NuGetPackageVersionOrDefault, y.NuGetPackageVersionOrDefault)
                     && CloudBuildOptions.EqualWithDefaultsComparer.Singleton.Equals(x.CloudBuildOrDefault, y.CloudBuildOrDefault)
-<<<<<<< HEAD
+                    && ReleaseOptions.EqualWithDefaultsComparer.Singleton.Equals(x.ReleaseOrDefault, y.ReleaseOrDefault)
                     && x.VersionHeightOffset == y.VersionHeightOffset;
-=======
-                    && ReleaseOptions.EqualWithDefaultsComparer.Singleton.Equals(x.ReleaseOrDefault, y.ReleaseOrDefault)
-                    && x.BuildNumberOffset == y.BuildNumberOffset;
->>>>>>> 3ebda2af
             }
 
             /// <inheritdoc />
