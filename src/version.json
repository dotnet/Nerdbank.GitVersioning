--- conflicted
+++ resolved
@@ -1,11 +1,6 @@
 {
-<<<<<<< HEAD
-  "$schema": "src\\NerdBank.GitVersioning\\version.schema.json",
+  "$schema": "NerdBank.GitVersioning/version.schema.json",
   "version": "2.0-beta",
-=======
-  "$schema": "NerdBank.GitVersioning/version.schema.json",
-  "version": "1.6",
->>>>>>> 14d6ff98
   "assemblyVersion": {
     "precision": "revision"
   },
