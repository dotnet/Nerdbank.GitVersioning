# Contributing to this project

This project has adopted the code of conduct defined by the Contributor Covenant to clarify expected behavior in our community.
For more information see the [.NET Foundation Code of Conduct](https://dotnetfoundation.org/code-of-conduct).

## Prerequisites

This project is actively developed using the following software.
It is highly recommended that anyone contributing to this library use the same
software.

1. [Visual Studio 2019][VS]
2. [Node.js][NodeJs] v16 (v18 breaks our build)

### Optional additional software

Some projects in the Visual Studio solution require optional or 3rd party components to open.
They are not required to build the full solution from the command line using MSBuild,
but installing this software will facilitate an enhanced developer experience in Visual Studio.

1. [Node.js Tools for Visual Studio][NodeJsTools]

All other dependencies are acquired via NuGet or NPM.

## Building

To build this repository from the command line, you must first execute our init.ps1 script,
which downloads NuGet.exe and uses it to restore packages.
Assuming your working directory is the root directory of this git repo,
and you are running Windows PowerShell, the command is:

    .\init.ps1

Most of the repo may be built via building the solution file from Visual Studio 2019,
but for a complete build, build from the VS2019 Developer Command Prompt:

    .\build.ps1

This repo is structured such that it builds the NuGet package first, using MSBuild.
It then builds an NPM package that includes some of the outputs of MSBuild, along with
some javascript, for our NPM consumers who want a reasonable versioning story for their
NPM packages too.

## Testing

The Visual Studio 2019 Test Explorer will list and execute all tests.

## Releases

Use `nbgv tag` to create a tag for a particular commit that you mean to release.
[Learn more about `nbgv` and its `tag` and `prepare-release` commands](https://github.com/dotnet/Nerdbank.GitVersioning/blob/main/doc/nbgv-cli.md).

Push the tag.

### GitHub Actions

When your repo is hosted by GitHub and you are using GitHub Actions, you should create a GitHub Release using the standard GitHub UI.
Having previously used `nbgv tag` and pushing the tag will help you identify the precise commit and name to use for this release.

After publishing the release, the `.github\workflows\release.yml` workflow will be automatically triggered, which will:

1. Find the most recent `.github\workflows\build.yml` GitHub workflow run of the tagged release.
1. Upload the `deployables` artifact from that workflow run to your GitHub Release.
1. If you have `NUGET_API_KEY` defined as a secret variable for your repo or org, any nuget packages in the `deployables` artifact will be pushed to nuget.org.

### Azure Pipelines

When your repo builds with Azure Pipelines, use the `azure-pipelines/release.yml` pipeline.
Trigger the pipeline by adding the `auto-release` tag on a run of your main `azure-pipelines.yml` pipeline.

## Tutorial and API documentation

API and hand-written docs are found under the `docfx/` directory. and are built by [docfx](https://dotnet.github.io/docfx/).

You can make changes and host the site locally to preview them by switching to that directory and running the `dotnet docfx --serve` command.
After making a change, you can rebuild the docs site while the localhost server is running by running `dotnet docfx` again from a separate terminal.

The `.github/workflows/docs.yml` GitHub Actions workflow publishes the content of these docs to github.io if the workflow itself and [GitHub Pages is enabled for your repository](https://docs.github.com/en/pages/quickstart).

<<<<<<< HEAD
## Pull requests

Pull requests are welcome! They may contain additional test cases (e.g. to demonstrate a failure),
and/or product changes (with bug fixes or features). All product changes should be accompanied by
additional tests to cover and justify the product change unless the product change is strictly an
efficiency improvement and no outwardly observable change is expected.

In the master branch, all tests should always pass. Added tests that fail should be marked as Skip
via `[Fact(Skip = "Test does not pass yet")]` or similar message to keep our test pass rate at 100%.

 [VS]: https://www.visualstudio.com/downloads/
 [NodeJs]: https://nodejs.org
 [NodeJsTools]: https://www.visualstudio.com/vs/node-js/
=======
## Updating dependencies

This repo uses Renovate to keep dependencies current.
Configuration is in the `.github/renovate.json` file.
[Learn more about configuring Renovate](https://docs.renovatebot.com/configuration-options/).

When changing the renovate.json file, follow [these validation steps](https://docs.renovatebot.com/config-validation/).

If Renovate is not creating pull requests when you expect it to, check that the [Renovate GitHub App](https://github.com/apps/renovate) is configured for your account or repo.
>>>>>>> 147f846d
<|MERGE_RESOLUTION|>--- conflicted
+++ resolved
@@ -77,7 +77,6 @@
 
 The `.github/workflows/docs.yml` GitHub Actions workflow publishes the content of these docs to github.io if the workflow itself and [GitHub Pages is enabled for your repository](https://docs.github.com/en/pages/quickstart).
 
-<<<<<<< HEAD
 ## Pull requests
 
 Pull requests are welcome! They may contain additional test cases (e.g. to demonstrate a failure),
@@ -91,7 +90,7 @@
  [VS]: https://www.visualstudio.com/downloads/
  [NodeJs]: https://nodejs.org
  [NodeJsTools]: https://www.visualstudio.com/vs/node-js/
-=======
+
 ## Updating dependencies
 
 This repo uses Renovate to keep dependencies current.
@@ -100,5 +99,4 @@
 
 When changing the renovate.json file, follow [these validation steps](https://docs.renovatebot.com/config-validation/).
 
-If Renovate is not creating pull requests when you expect it to, check that the [Renovate GitHub App](https://github.com/apps/renovate) is configured for your account or repo.
->>>>>>> 147f846d
+If Renovate is not creating pull requests when you expect it to, check that the [Renovate GitHub App](https://github.com/apps/renovate) is configured for your account or repo.