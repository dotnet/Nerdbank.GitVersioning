# Contributing to this project

This project has adopted the code of conduct defined by the Contributor Covenant to clarify expected behavior in our community.
For more information see the [.NET Foundation Code of Conduct](https://dotnetfoundation.org/code-of-conduct).

## Prerequisites

This project is actively developed using the following software.
It is highly recommended that anyone contributing to this library use the same
software.

1. [Visual Studio 2019][VS]
2. [Node.js][NodeJs] v16 (v18 breaks our build)

### Optional additional software

<<<<<<< HEAD
Some projects in the Visual Studio solution require optional or 3rd party components to open.
They are not required to build the full solution from the command line using MSBuild,
but installing this software will facilitate an enhanced developer experience in Visual Studio.
=======
The only prerequisite for building, testing, and deploying from this repository
is the [.NET SDK](https://get.dot.net/).
You should install the version specified in `global.json` or a later version within
the same major.minor.Bxx "hundreds" band.
For example if 2.2.300 is specified, you may install 2.2.300, 2.2.301, or 2.2.310
while the 2.2.400 version would not be considered compatible by .NET SDK.
See [.NET Core Versioning](https://learn.microsoft.com/dotnet/core/versions/) for more information.
>>>>>>> 574886f5

1. [Node.js Tools for Visual Studio][NodeJsTools]

All other dependencies are acquired via NuGet or NPM.

## Building

To build this repository from the command line, you must first execute our init.ps1 script,
which downloads NuGet.exe and uses it to restore packages.
Assuming your working directory is the root directory of this git repo,
and you are running Windows PowerShell, the command is:

    .\init.ps1

Most of the repo may be built via building the solution file from Visual Studio 2019,
but for a complete build, build from the VS2019 Developer Command Prompt:

    .\build.ps1

This repo is structured such that it builds the NuGet package first, using MSBuild.
It then builds an NPM package that includes some of the outputs of MSBuild, along with
some javascript, for our NPM consumers who want a reasonable versioning story for their
NPM packages too.

## Testing

`dotnet test` will run all tests.

The Visual Studio 2022 Test Explorer will list and execute all tests.

A few tests will fail without a certain VC++ toolset installed.

## Releases

Use `nbgv tag` to create a tag for a particular commit that you mean to release.
[Learn more about `nbgv` and its `tag` and `prepare-release` commands](https://dotnet.github.io/Nerdbank.GitVersioning/docs/nbgv-cli.html).

Push the tag.

### GitHub Actions

When your repo is hosted by GitHub and you are using GitHub Actions, you should create a GitHub Release using the standard GitHub UI.
Having previously used `nbgv tag` and pushing the tag will help you identify the precise commit and name to use for this release.

After publishing the release, the `.github\workflows\release.yml` workflow will be automatically triggered, which will:

1. Find the most recent `.github\workflows\build.yml` GitHub workflow run of the tagged release.
1. Upload the `deployables` artifact from that workflow run to your GitHub Release.
1. If you have `NUGET_API_KEY` defined as a secret variable for your repo or org, any nuget packages in the `deployables` artifact will be pushed to nuget.org.

### Azure Pipelines

When your repo builds with Azure Pipelines, use the `azure-pipelines/release.yml` pipeline.
Trigger the pipeline by adding the `auto-release` tag on a run of your main `azure-pipelines.yml` pipeline.

## Tutorial and API documentation

API and hand-written docs are found under the `docfx/` directory. and are built by [docfx](https://dotnet.github.io/docfx/).

You can make changes and host the site locally to preview them by switching to that directory and running the `dotnet docfx --serve` command.
After making a change, you can rebuild the docs site while the localhost server is running by running `dotnet docfx` again from a separate terminal.

The `.github/workflows/docs.yml` GitHub Actions workflow publishes the content of these docs to github.io if the workflow itself and [GitHub Pages is enabled for your repository](https://docs.github.com/en/pages/quickstart).

## Pull requests

Pull requests are welcome! They may contain additional test cases (e.g. to demonstrate a failure),
and/or product changes (with bug fixes or features). All product changes should be accompanied by
additional tests to cover and justify the product change unless the product change is strictly an
efficiency improvement and no outwardly observable change is expected.

In the master branch, all tests should always pass. Added tests that fail should be marked as Skip
via `[Fact(Skip = "Test does not pass yet")]` or similar message to keep our test pass rate at 100%.

 [VS]: https://www.visualstudio.com/downloads/
 [NodeJs]: https://nodejs.org
 [NodeJsTools]: https://www.visualstudio.com/vs/node-js/

## Updating dependencies

This repo uses Renovate to keep dependencies current.
Configuration is in the `.github/renovate.json` file.
[Learn more about configuring Renovate](https://docs.renovatebot.com/configuration-options/).

When changing the renovate.json file, follow [these validation steps](https://docs.renovatebot.com/config-validation/).

If Renovate is not creating pull requests when you expect it to, check that the [Renovate GitHub App](https://github.com/apps/renovate) is configured for your account or repo.<|MERGE_RESOLUTION|>--- conflicted
+++ resolved
@@ -9,24 +9,14 @@
 It is highly recommended that anyone contributing to this library use the same
 software.
 
-1. [Visual Studio 2019][VS]
+1. [Visual Studio 2022][VS]
 2. [Node.js][NodeJs] v16 (v18 breaks our build)
 
 ### Optional additional software
 
-<<<<<<< HEAD
 Some projects in the Visual Studio solution require optional or 3rd party components to open.
 They are not required to build the full solution from the command line using MSBuild,
 but installing this software will facilitate an enhanced developer experience in Visual Studio.
-=======
-The only prerequisite for building, testing, and deploying from this repository
-is the [.NET SDK](https://get.dot.net/).
-You should install the version specified in `global.json` or a later version within
-the same major.minor.Bxx "hundreds" band.
-For example if 2.2.300 is specified, you may install 2.2.300, 2.2.301, or 2.2.310
-while the 2.2.400 version would not be considered compatible by .NET SDK.
-See [.NET Core Versioning](https://learn.microsoft.com/dotnet/core/versions/) for more information.
->>>>>>> 574886f5
 
 1. [Node.js Tools for Visual Studio][NodeJsTools]
 
