# Contributing to this project

This project has adopted the code of conduct defined by the Contributor Covenant to clarify expected behavior in our community.
For more information see the [.NET Foundation Code of Conduct](https://dotnetfoundation.org/code-of-conduct).

## Prerequisites

This project is actively developed using the following software.
It is highly recommended that anyone contributing to this library use the same
software.

1. [Visual Studio 2019][VS]
2. [Node.js][NodeJs] v16 (v18 breaks our build)

### Optional additional software

Some projects in the Visual Studio solution require optional or 3rd party components to open.
They are not required to build the full solution from the command line using MSBuild,
but installing this software will facilitate an enhanced developer experience in Visual Studio.

1. [Node.js Tools for Visual Studio][NodeJsTools]

All other dependencies are acquired via NuGet or NPM.

## Building

To build this repository from the command line, you must first execute our init.ps1 script,
which downloads NuGet.exe and uses it to restore packages.
Assuming your working directory is the root directory of this git repo,
and you are running Windows PowerShell, the command is:

    .\init.ps1

Most of the repo may be built via building the solution file from Visual Studio 2019,
but for a complete build, build from the VS2019 Developer Command Prompt:

    .\build.ps1

This repo is structured such that it builds the NuGet package first, using MSBuild.
It then builds an NPM package that includes some of the outputs of MSBuild, along with
some javascript, for our NPM consumers who want a reasonable versioning story for their
NPM packages too.

## Testing

The Visual Studio 2019 Test Explorer will list and execute all tests.

## Pull requests

Pull requests are welcome! They may contain additional test cases (e.g. to demonstrate a failure),
and/or product changes (with bug fixes or features). All product changes should be accompanied by
additional tests to cover and justify the product change unless the product change is strictly an
efficiency improvement and no outwardly observable change is expected.

In the master branch, all tests should always pass. Added tests that fail should be marked as Skip
via `[Fact(Skip = "Test does not pass yet")]` or similar message to keep our test pass rate at 100%.

<<<<<<< HEAD
 [VS]: https://www.visualstudio.com/downloads/
 [NodeJs]: https://nodejs.org
 [NodeJsTools]: https://www.visualstudio.com/vs/node-js/
=======
[pwsh]: https://docs.microsoft.com/powershell/scripting/install/installing-powershell?view=powershell-6

## Tutorial and API documentation

API and hand-written docs are found under the `docfx/` directory. and are built by [docfx](https://dotnet.github.io/docfx/).

You can make changes and host the site locally to preview them by switching to that directory and running the `dotnet docfx --serve` command.
After making a change, you can rebuild the docs site while the localhost server is running by running `dotnet docfx` again from a separate terminal.

The `.github/workflows/docs.yml` GitHub Actions workflow publishes the content of these docs to github.io if the workflow itself and [GitHub Pages is enabled for your repository](https://docs.github.com/en/pages/quickstart).
>>>>>>> feb1a465
<|MERGE_RESOLUTION|>--- conflicted
+++ resolved
@@ -45,6 +45,15 @@
 
 The Visual Studio 2019 Test Explorer will list and execute all tests.
 
+## Tutorial and API documentation
+
+API and hand-written docs are found under the `docfx/` directory. and are built by [docfx](https://dotnet.github.io/docfx/).
+
+You can make changes and host the site locally to preview them by switching to that directory and running the `dotnet docfx --serve` command.
+After making a change, you can rebuild the docs site while the localhost server is running by running `dotnet docfx` again from a separate terminal.
+
+The `.github/workflows/docs.yml` GitHub Actions workflow publishes the content of these docs to github.io if the workflow itself and [GitHub Pages is enabled for your repository](https://docs.github.com/en/pages/quickstart).
+
 ## Pull requests
 
 Pull requests are welcome! They may contain additional test cases (e.g. to demonstrate a failure),
@@ -55,19 +64,6 @@
 In the master branch, all tests should always pass. Added tests that fail should be marked as Skip
 via `[Fact(Skip = "Test does not pass yet")]` or similar message to keep our test pass rate at 100%.
 
-<<<<<<< HEAD
  [VS]: https://www.visualstudio.com/downloads/
  [NodeJs]: https://nodejs.org
- [NodeJsTools]: https://www.visualstudio.com/vs/node-js/
-=======
-[pwsh]: https://docs.microsoft.com/powershell/scripting/install/installing-powershell?view=powershell-6
-
-## Tutorial and API documentation
-
-API and hand-written docs are found under the `docfx/` directory. and are built by [docfx](https://dotnet.github.io/docfx/).
-
-You can make changes and host the site locally to preview them by switching to that directory and running the `dotnet docfx --serve` command.
-After making a change, you can rebuild the docs site while the localhost server is running by running `dotnet docfx` again from a separate terminal.
-
-The `.github/workflows/docs.yml` GitHub Actions workflow publishes the content of these docs to github.io if the workflow itself and [GitHub Pages is enabled for your repository](https://docs.github.com/en/pages/quickstart).
->>>>>>> feb1a465
+ [NodeJsTools]: https://www.visualstudio.com/vs/node-js/